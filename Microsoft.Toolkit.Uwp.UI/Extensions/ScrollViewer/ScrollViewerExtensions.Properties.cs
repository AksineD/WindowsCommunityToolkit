// Licensed to the .NET Foundation under one or more agreements.
// The .NET Foundation licenses this file to you under the MIT license.
// See the LICENSE file in the project root for more information.

using Microsoft.UI.Xaml;

namespace Microsoft.Toolkit.Uwp.UI.Extensions
{
    /// <summary>
<<<<<<< HEAD
    /// Provides attached dependency properties for the <see cref="Microsoft.UI.Xaml.Controls.ScrollViewer"/>
=======
    /// Provides attached dependency properties and methods for the <see cref="Windows.UI.Xaml.Controls.ScrollViewer"/> control.
>>>>>>> a8dba804
    /// </summary>
    public partial class ScrollViewerExtensions
    {
#pragma warning disable CS0419 // Ambiguous reference in cref attribute
        /// <summary>
        /// Attached <see cref="DependencyProperty"/> for binding a <see cref="Microsoft.UI.Xaml.Thickness"/> for the horizontal <see cref="Microsoft.UI.Xaml.Controls.Primitives.ScrollBar"/> of a <see cref="Microsoft.UI.Xaml.Controls.ScrollViewer"/>
        /// </summary>
        public static readonly DependencyProperty HorizontalScrollBarMarginProperty = DependencyProperty.RegisterAttached("HorizontalScrollBarMargin", typeof(Thickness), typeof(ScrollViewerExtensions), new PropertyMetadata(null, OnHorizontalScrollBarMarginPropertyChanged));

        /// <summary>
        /// Attached <see cref="DependencyProperty"/> for binding a <see cref="Microsoft.UI.Xaml.Thickness"/> for the vertical <see cref="Microsoft.UI.Xaml.Controls.Primitives.ScrollBar"/> of a <see cref="Microsoft.UI.Xaml.Controls.ScrollViewer"/>
        /// </summary>
        public static readonly DependencyProperty VerticalScrollBarMarginProperty = DependencyProperty.RegisterAttached("VerticalScrollBarMargin", typeof(Thickness), typeof(ScrollViewerExtensions), new PropertyMetadata(null, OnVerticalScrollBarMarginPropertyChanged));

        /// <summary>
        /// Attached <see cref="DependencyProperty"/> for enabling middle click scrolling
        /// </summary>
        public static readonly DependencyProperty EnableMiddleClickScrollingProperty =
            DependencyProperty.RegisterAttached("EnableMiddleClickScrolling", typeof(bool), typeof(ScrollViewerExtensions), new PropertyMetadata(false, OnEnableMiddleClickScrollingChanged));

        /// <summary>
        /// Gets the <see cref="Microsoft.UI.Xaml.Thickness"/> associated with the specified vertical <see cref="Microsoft.UI.Xaml.Controls.Primitives.ScrollBar"/> of a <see cref="Microsoft.UI.Xaml.Controls.ScrollViewer"/>
        /// </summary>
        /// <param name="obj">The <see cref="FrameworkElement"/> to get the associated <see cref="Microsoft.UI.Xaml.Thickness"/> from</param>
        /// <returns>The <see cref="Microsoft.UI.Xaml.Thickness"/> associated with the <see cref="FrameworkElement"/></returns>
        public static Thickness GetVerticalScrollBarMargin(FrameworkElement obj)
        {
            return (Thickness)obj.GetValue(VerticalScrollBarMarginProperty);
        }

        /// <summary>
        /// Sets the <see cref="Microsoft.UI.Xaml.Thickness"/> associated with the specified vertical <see cref="Microsoft.UI.Xaml.Controls.Primitives.ScrollBar"/> of a <see cref="Microsoft.UI.Xaml.Controls.ScrollViewer"/>
        /// </summary>
        /// <param name="obj">The <see cref="FrameworkElement"/> to associate the <see cref="Microsoft.UI.Xaml.Thickness"/> with</param>
        /// <param name="value">The <see cref="Microsoft.UI.Xaml.Thickness"/> for binding to the <see cref="FrameworkElement"/></param>
        public static void SetVerticalScrollBarMargin(FrameworkElement obj, Thickness value)
        {
            obj.SetValue(VerticalScrollBarMarginProperty, value);
        }

        /// <summary>
        /// Gets the <see cref="Microsoft.UI.Xaml.Thickness"/> associated with the specified horizontal <see cref="Microsoft.UI.Xaml.Controls.Primitives.ScrollBar"/> of a <see cref="Microsoft.UI.Xaml.Controls.ScrollViewer"/>
        /// </summary>
        /// <param name="obj">The <see cref="FrameworkElement"/> to get the associated <see cref="Microsoft.UI.Xaml.Thickness"/> from</param>
        /// <returns>The <see cref="Microsoft.UI.Xaml.Thickness"/> associated with the <see cref="FrameworkElement"/></returns>
        public static Thickness GetHorizontalScrollBarMargin(FrameworkElement obj)
        {
            return (Thickness)obj.GetValue(HorizontalScrollBarMarginProperty);
        }

        /// <summary>
        /// Sets the <see cref="Microsoft.UI.Xaml.Thickness"/> associated with the specified horizontal <see cref="Microsoft.UI.Xaml.Controls.Primitives.ScrollBar"/> of a <see cref="Microsoft.UI.Xaml.Controls.ScrollViewer"/>
        /// </summary>
        /// <param name="obj">The <see cref="FrameworkElement"/> to associate the <see cref="Microsoft.UI.Xaml.Thickness"/> with</param>
        /// <param name="value">The <see cref="Microsoft.UI.Xaml.Thickness"/> for binding to the <see cref="FrameworkElement"/></param>
        public static void SetHorizontalScrollBarMargin(FrameworkElement obj, Thickness value)
        {
            obj.SetValue(HorizontalScrollBarMarginProperty, value);
        }

        /// <summary>
        /// Get <see cref="EnableMiddleClickScrollingProperty"/>. Returns `true` if middle click scrolling is enabled else retuen `false`
        /// </summary>
        /// <param name="obj">The <see cref="DependencyObject"/> to get the associated `bool`</param>
        /// <returns>The `bool` associated with the <see cref="DependencyObject"/></returns>
        public static bool GetEnableMiddleClickScrolling(DependencyObject obj)
        {
            return (bool)obj.GetValue(EnableMiddleClickScrollingProperty);
        }

        /// <summary>
        /// Set <see cref="EnableMiddleClickScrollingProperty"/>. `true` to enable middle click scrolling
        /// </summary>
        /// <param name="obj">The <see cref="DependencyObject"/> to associate the `bool` with</param>
        /// <param name="value">The `bool` for binding to the <see cref="DependencyObject"/></param>
        public static void SetEnableMiddleClickScrolling(DependencyObject obj, bool value)
        {
            obj.SetValue(EnableMiddleClickScrollingProperty, value);
        }
#pragma warning restore CS0419 // Ambiguous reference in cref attribute
    }
}<|MERGE_RESOLUTION|>--- conflicted
+++ resolved
@@ -7,11 +7,7 @@
 namespace Microsoft.Toolkit.Uwp.UI.Extensions
 {
     /// <summary>
-<<<<<<< HEAD
-    /// Provides attached dependency properties for the <see cref="Microsoft.UI.Xaml.Controls.ScrollViewer"/>
-=======
-    /// Provides attached dependency properties and methods for the <see cref="Windows.UI.Xaml.Controls.ScrollViewer"/> control.
->>>>>>> a8dba804
+    /// Provides attached dependency properties and methods for the <see cref="Microsoft.UI.Xaml.Controls.ScrollViewer"/> control.
     /// </summary>
     public partial class ScrollViewerExtensions
     {
