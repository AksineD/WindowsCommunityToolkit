--- conflicted
+++ resolved
@@ -9,11 +9,7 @@
 namespace Microsoft.Toolkit.Uwp.UI
 {
     /// <summary>
-<<<<<<< HEAD
     /// Provides attached dependency properties for the <see cref="Microsoft.UI.Xaml.Documents.Hyperlink"/> content element that allows
-=======
-    /// Provides attached dependency properties for the <see cref="Hyperlink"/> content element that allows
->>>>>>> 5e030db3
     /// it to invoke a <see cref="ICommand"/> when clicked
     /// </summary>
     public static class HyperlinkExtensions
@@ -31,57 +27,38 @@
         /// <summary>
         /// Gets the <see cref="ICommand"/> instance assocaited with the specified <see cref="Microsoft.UI.Xaml.Documents.Hyperlink"/>
         /// </summary>
-<<<<<<< HEAD
         /// <param name="obj">The <see cref="Microsoft.UI.Xaml.Documents.Hyperlink"/> from which to get the associated <see cref="ICommand"/> instance</param>
         /// <returns>The <see cref="ICommand"/> instance associated with the the <see cref="Microsoft.UI.Xaml.Documents.Hyperlink"/> or null</returns>
         public static ICommand GetCommand(Microsoft.UI.Xaml.Documents.Hyperlink obj)
         {
             return (ICommand)obj.GetValue(CommandProperty);
         }
-=======
-        /// <param name="obj">The <see cref="Windows.UI.Xaml.Documents.Hyperlink"/> from which to get the associated <see cref="ICommand"/> instance</param>
-        /// <returns>The <see cref="ICommand"/> instance associated with the the <see cref="Windows.UI.Xaml.Documents.Hyperlink"/> or null</returns>
-        public static ICommand GetCommand(Hyperlink obj) => (ICommand)obj.GetValue(CommandProperty);
->>>>>>> 5e030db3
 
         /// <summary>
         /// Sets the <see cref="ICommand"/> instance assocaited with the specified <see cref="Microsoft.UI.Xaml.Documents.Hyperlink"/>
         /// </summary>
-<<<<<<< HEAD
         /// <param name="obj">The <see cref="Microsoft.UI.Xaml.Documents.Hyperlink"/> to associated the <see cref="ICommand"/> instance to</param>
         /// <param name="value">The <see cref="ICommand"/> instance to bind to the <see cref="Microsoft.UI.Xaml.Documents.Hyperlink"/></param>
         public static void SetCommand(Microsoft.UI.Xaml.Documents.Hyperlink obj, ICommand value)
         {
             obj.SetValue(CommandProperty, value);
         }
-=======
-        /// <param name="obj">The <see cref="Windows.UI.Xaml.Documents.Hyperlink"/> to associated the <see cref="ICommand"/> instance to</param>
-        /// <param name="value">The <see cref="ICommand"/> instance to bind to the <see cref="Windows.UI.Xaml.Documents.Hyperlink"/></param>
-        public static void SetCommand(Hyperlink obj, ICommand value) => obj.SetValue(CommandProperty, value);
->>>>>>> 5e030db3
 
         /// <summary>
         /// Gets the <see cref="CommandProperty"/> instance assocaited with the specified <see cref="Microsoft.UI.Xaml.Documents.Hyperlink"/>
         /// </summary>
-<<<<<<< HEAD
         /// <param name="obj">The <see cref="Microsoft.UI.Xaml.Documents.Hyperlink"/> from which to get the associated <see cref="CommandProperty"/> value</param>
         /// <returns>The <see cref="CommandProperty"/> value associated with the the <see cref="Microsoft.UI.Xaml.Documents.Hyperlink"/> or null</returns>
         public static object GetCommandParameter(Microsoft.UI.Xaml.Documents.Hyperlink obj)
         {
             return obj.GetValue(CommandParameterProperty);
         }
-=======
-        /// <param name="obj">The <see cref="Windows.UI.Xaml.Documents.Hyperlink"/> from which to get the associated <see cref="CommandProperty"/> value</param>
-        /// <returns>The <see cref="CommandProperty"/> value associated with the the <see cref="Windows.UI.Xaml.Documents.Hyperlink"/> or null</returns>
-        public static object GetCommandParameter(Hyperlink obj) => obj.GetValue(CommandParameterProperty);
->>>>>>> 5e030db3
 
         /// <summary>
         /// Sets the <see cref="CommandProperty"/> assocaited with the specified <see cref="Microsoft.UI.Xaml.Documents.Hyperlink"/>
         /// </summary>
         /// <param name="obj">The <see cref="Microsoft.UI.Xaml.Documents.Hyperlink"/> to associated the <see cref="CommandProperty"/> instance to</param>
         /// <param name="value">The <see cref="object"/> to set the <see cref="CommandProperty"/> to</param>
-<<<<<<< HEAD
         public static void SetCommandParameter(Microsoft.UI.Xaml.Documents.Hyperlink obj, object value)
         {
             obj.SetValue(CommandParameterProperty, value);
@@ -92,13 +69,6 @@
             Microsoft.UI.Xaml.Documents.Hyperlink hyperlink = sender as Microsoft.UI.Xaml.Documents.Hyperlink;
 
             if (hyperlink != null)
-=======
-        public static void SetCommandParameter(Hyperlink obj, object value) => obj.SetValue(CommandParameterProperty, value);
-
-        private static void OnCommandPropertyChanged(DependencyObject sender, DependencyPropertyChangedEventArgs args)
-        {
-            if (sender is Hyperlink hyperlink)
->>>>>>> 5e030db3
             {
                 hyperlink.Click -= OnHyperlinkClicked;
 
@@ -109,11 +79,7 @@
             }
         }
 
-<<<<<<< HEAD
         private static void OnHyperlinkClicked(Microsoft.UI.Xaml.Documents.Hyperlink sender, Microsoft.UI.Xaml.Documents.HyperlinkClickEventArgs args)
-=======
-        private static void OnHyperlinkClicked(Hyperlink sender, HyperlinkClickEventArgs args)
->>>>>>> 5e030db3
         {
             var command = GetCommand(sender);
             var parameter = GetCommandParameter(sender);
