﻿{
  "dependencies": {
<<<<<<< HEAD
    "Microsoft.NETCore.UniversalWindowsPlatform": "5.1.0",
    "Microsoft.Xaml.Behaviors.Uwp.Managed": "1.1.0",
    "Newtonsoft.Json": "8.0.3",
=======
    "Microsoft.NETCore.UniversalWindowsPlatform": "5.2.0",
    "Newtonsoft.Json": "9.0.1",
>>>>>>> 38483ef8
    "StyleCop.Analyzers": "1.0.0"
  },
  "frameworks": {
    "uap10.0": {}
  },
  "runtimes": {
    "win10-arm": {},
    "win10-arm-aot": {},
    "win10-x86": {},
    "win10-x86-aot": {},
    "win10-x64": {},
    "win10-x64-aot": {}
  }
}<|MERGE_RESOLUTION|>--- conflicted
+++ resolved
@@ -1,13 +1,8 @@
 ﻿{
   "dependencies": {
-<<<<<<< HEAD
-    "Microsoft.NETCore.UniversalWindowsPlatform": "5.1.0",
+    "Microsoft.NETCore.UniversalWindowsPlatform": "5.2.0",
     "Microsoft.Xaml.Behaviors.Uwp.Managed": "1.1.0",
-    "Newtonsoft.Json": "8.0.3",
-=======
-    "Microsoft.NETCore.UniversalWindowsPlatform": "5.2.0",
     "Newtonsoft.Json": "9.0.1",
->>>>>>> 38483ef8
     "StyleCop.Analyzers": "1.0.0"
   },
   "frameworks": {
