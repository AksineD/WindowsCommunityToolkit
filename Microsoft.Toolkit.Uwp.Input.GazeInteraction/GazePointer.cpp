--- conflicted
+++ resolved
@@ -151,11 +151,7 @@
         _defaultDwell = TimeSpanFromMicroseconds((int)(settings->Lookup("GazePointer.DwellDelay")));
     }
 
-<<<<<<< HEAD
-    if (settings->HasKey("GazePointer.RepeatDelay"))
-=======
     if (settings->HasKey("GazePointer.DwellRepeatDelay"))
->>>>>>> 4fbd4f17
     {
         _defaultDwellRepeatDelay = TimeSpanFromMicroseconds((int)(settings->Lookup("GazePointer.RepeatDelay")));
     }
