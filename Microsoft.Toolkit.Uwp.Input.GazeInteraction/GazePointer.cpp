//Copyright (c) Microsoft. All rights reserved. Licensed under the MIT license.
//See LICENSE in the project root for license information.

#include "pch.h"
#include "GazePointer.h"
#include "GazeInput.h"
#include "GazeTargetItem.h"
#include "GazeHistoryItem.h"
#include "GazePointerEventArgs.h"
#include "GazeElement.h"
#include <xstddef>
#include <varargs.h>
#include <strsafe.h>

using namespace std;
using namespace Platform;
using namespace Windows::Foundation::Collections;
using namespace Windows::Graphics::Display;
using namespace Windows::UI;
using namespace Windows::UI::ViewManagement;
using namespace Windows::UI::Xaml::Automation::Peers;
using namespace Windows::UI::Xaml::Hosting;
using namespace Windows::UI::Xaml::Automation;
using namespace Windows::UI::Xaml::Automation::Provider;

BEGIN_NAMESPACE_GAZE_INPUT

GazePointer^ GazePointer::Instance::get()
{
    static auto value = ref new GazePointer();
    return value;
}

void GazePointer::AddRoot(FrameworkElement^ element)
{
    _roots->InsertAt(0, element);

    if (_roots->Size == 1)
    {
        _isShuttingDown = false;
        InitializeGazeInputSource();
    }
}

void GazePointer::RemoveRoot(FrameworkElement^ element)
{
    unsigned int index = 0;
    while (index < _roots->Size && _roots->GetAt(index) != element)
    {
        index++;
    }
    if (index < _roots->Size)
    {
        _roots->RemoveAt(index);
    }

    if (_roots->Size == 0)
    {
        _isShuttingDown = true;
        _gazeCursor->IsGazeEntered = false;
        DeinitializeGazeInputSource();
    }
}

GazePointer::GazePointer()
{
    _coreDispatcher = CoreWindow::GetForCurrentThread()->Dispatcher;

    // Default to not filtering sample data
    Filter = ref new NullFilter();

    _gazeCursor = GazeCursor::Instance;

    // timer that gets called back if there gaze samples haven't been received in a while
    _eyesOffTimer = ref new DispatcherTimer();
    _eyesOffTimer->Tick += ref new EventHandler<Object^>(this, &GazePointer::OnEyesOff);

    // provide a default of GAZE_IDLE_TIME microseconds to fire eyes off 
    EyesOffDelay = GAZE_IDLE_TIME;

    InitializeHistogram();
}

GazePointer::~GazePointer()
{
    if (_gazeInputSource != nullptr)
    {
        _gazeInputSource->GazeEntered -= _gazeEnteredToken;
        _gazeInputSource->GazeMoved -= _gazeMovedToken;
        _gazeInputSource->GazeExited -= _gazeExitedToken;
    }
}

void GazePointer::LoadSettings(ValueSet^ settings)
{
    _gazeCursor->LoadSettings(settings);
    Filter->LoadSettings(settings);

    // TODO Add logic to protect against missing settings

    if (settings->HasKey("GazePointer.FixationDelay"))
    {
        _defaultFixation = TimeSpanFromMicroseconds((int)(settings->Lookup("GazePointer.FixationDelay")));
    }

    if (settings->HasKey("GazePointer.DwellDelay"))
    {
        _defaultDwell = TimeSpanFromMicroseconds((int)(settings->Lookup("GazePointer.DwellDelay")));
    }

    if (settings->HasKey("GazePointer.RepeatDelay"))
    {
        _defaultRepeat = TimeSpanFromMicroseconds((int)(settings->Lookup("GazePointer.RepeatDelay")));
    }

    if (settings->HasKey("GazePointer.ThresholdDelay"))
    {
        _defaultThreshold = TimeSpanFromMicroseconds((int)(settings->Lookup("GazePointer.ThresholdDelay")));
    }

    // TODO need to set fixation and dwell for all elements
    if (settings->HasKey("GazePointer.FixationDelay"))
    {
        SetElementStateDelay(_offScreenElement, PointerState::Fixation, TimeSpanFromMicroseconds((int)(settings->Lookup("GazePointer.FixationDelay"))));
    }
    if (settings->HasKey("GazePointer.DwellDelay"))
    {
        SetElementStateDelay(_offScreenElement, PointerState::Dwell, TimeSpanFromMicroseconds((int)(settings->Lookup("GazePointer.DwellDelay"))));
    }

    if (settings->HasKey("GazePointer.GazeIdleTime"))
    {
        EyesOffDelay = TimeSpanFromMicroseconds((int)(settings->Lookup("GazePointer.GazeIdleTime")));
    }
}

void GazePointer::InitializeHistogram()
{
    _activeHitTargetTimes = ref new Vector<GazeTargetItem^>();

    _offScreenElement = ref new UserControl();
    SetElementStateDelay(_offScreenElement, PointerState::Fixation, _defaultFixation);
    SetElementStateDelay(_offScreenElement, PointerState::Dwell, _defaultDwell);

    _maxHistoryTime = DEFAULT_MAX_HISTORY_DURATION;    // maintain about 3 seconds of history (in microseconds)
    _gazeHistory = ref new Vector<GazeHistoryItem^>();
}

void GazePointer::InitializeGazeInputSource()
{
    _gazeInputSource = GazeInputSourcePreview::GetForCurrentView();
    if (_gazeInputSource != nullptr)
    {
        _gazeEnteredToken = _gazeInputSource->GazeEntered += ref new TypedEventHandler<
            GazeInputSourcePreview^, GazeEnteredPreviewEventArgs^>(this, &GazePointer::OnGazeEntered);
        _gazeMovedToken = _gazeInputSource->GazeMoved += ref new TypedEventHandler<
            GazeInputSourcePreview^, GazeMovedPreviewEventArgs^>(this, &GazePointer::OnGazeMoved);
        _gazeExitedToken = _gazeInputSource->GazeExited += ref new TypedEventHandler<
            GazeInputSourcePreview^, GazeExitedPreviewEventArgs^>(this, &GazePointer::OnGazeExited);
    }
}

void GazePointer::DeinitializeGazeInputSource()
{
    if (_gazeInputSource != nullptr)
    {
        _gazeInputSource->GazeEntered -= _gazeEnteredToken;
        _gazeInputSource->GazeMoved -= _gazeMovedToken;
        _gazeInputSource->GazeExited -= _gazeExitedToken;
    }
}

static DependencyProperty^ GetProperty(PointerState state)
{
    switch (state)
    {
<<<<<<< HEAD
    case PointerState::Fixation: return GazeInput::FixationProperty;
    case PointerState::Dwell: return GazeInput::DwellProperty;
    case PointerState::DwellRepeat: return GazeInput::DwellRepeatProperty;
    case PointerState::Enter: return GazeInput::EnterProperty;
    case PointerState::Exit: return GazeInput::ExitProperty;
=======
    case GazePointerState::Fixation: return GazeInput::FixationProperty;
    case GazePointerState::Dwell: return GazeInput::DwellProperty;
    case GazePointerState::DwellRepeat: return GazeInput::DwellRepeatProperty;
    case GazePointerState::Enter: return GazeInput::ThresholdProperty;
    case GazePointerState::Exit: return GazeInput::ThresholdProperty;
>>>>>>> 9dcc55ad
    default: return nullptr;
    }
}

TimeSpan GazePointer::GetDefaultPropertyValue(PointerState state)
{
    switch (state)
    {
<<<<<<< HEAD
    case PointerState::Fixation: return _defaultFixation;
    case PointerState::Dwell: return _defaultDwell;
    case PointerState::DwellRepeat: return _defaultRepeat;
    case PointerState::Enter: return _defaultEnter;
    case PointerState::Exit: return _defaultExit;
=======
    case GazePointerState::Fixation: return _defaultFixation;
    case GazePointerState::Dwell: return _defaultDwell;
    case GazePointerState::DwellRepeat: return _defaultRepeat;
    case GazePointerState::Enter: return _defaultThreshold;
    case GazePointerState::Exit: return _defaultThreshold;
>>>>>>> 9dcc55ad
    default: throw ref new NotImplementedException();
    }
}

void GazePointer::SetElementStateDelay(UIElement ^element, PointerState relevantState, TimeSpan stateDelay)
{
    auto property = GetProperty(relevantState);
    element->SetValue(property, stateDelay);

    // fix up _maxHistoryTime in case the new param exceeds the history length we are currently tracking
    auto dwellTime = GetElementStateDelay(element, PointerState::Dwell);
    auto repeatTime = GetElementStateDelay(element, PointerState::DwellRepeat);
    _maxHistoryTime = 2 * max(dwellTime, repeatTime);
}

TimeSpan GazePointer::GetElementStateDelay(UIElement ^element, PointerState pointerState)
{
    auto property = GetProperty(pointerState);

    DependencyObject^ walker = element;
    Object^ valueAtWalker = walker->GetValue(property);

    while (GazeInput::UnsetTimeSpan.Equals(valueAtWalker) && walker != nullptr)
    {
        walker = VisualTreeHelper::GetParent(walker);

        if (walker != nullptr)
        {
            valueAtWalker = walker->GetValue(property);
        }
    }

    auto ticks = GazeInput::UnsetTimeSpan.Equals(valueAtWalker) ? GetDefaultPropertyValue(pointerState) : safe_cast<TimeSpan>(valueAtWalker);

    switch (pointerState)
    {
    case PointerState::Dwell:
    case PointerState::DwellRepeat:
        _maxHistoryTime = max(_maxHistoryTime, 2 * ticks);
        break;
    }
    return ticks;
}

void GazePointer::Reset()
{
    _activeHitTargetTimes->Clear();
    _gazeHistory->Clear();

    _maxHistoryTime = DEFAULT_MAX_HISTORY_DURATION;
}

GazeTargetItem^ GazePointer::GetHitTarget(Point gazePoint)
{
    for each (auto rootElement in _roots)
    {
        auto targets = VisualTreeHelper::FindElementsInHostCoordinates(gazePoint, rootElement, false);
        GazeTargetItem^ invokable = nullptr;
        for each (auto target in targets)
        {
            if (invokable == nullptr)
            {
                auto item = GazeTargetItem::GetOrCreate(target);
                if (item->IsInvokable)
                {
                    invokable = item;
                }
            }

            switch (GazeInput::GetIsGazeEnabled(target))
            {
            case GazeEnablement::Enabled:
                if (invokable != nullptr)
                {
                    return invokable;
                }
                break;

            case GazeEnablement::Disabled:
                return GazeTargetItem::NonInvokable;
            }
        }
        assert(invokable == nullptr);
    }
    // TODO : Check if the location is offscreen
    return GazeTargetItem::NonInvokable;
}

void GazePointer::ActivateGazeTargetItem(GazeTargetItem^ target)
{
    unsigned int index;
    if (!_activeHitTargetTimes->IndexOf(target, &index))
    {
        _activeHitTargetTimes->Append(target);

        // calculate the time that the first DwellRepeat needs to be fired after. this will be updated every time a DwellRepeat is 
        // fired to keep track of when the next one is to be fired after that.
        auto nextStateTime = GetElementStateDelay(target->TargetElement, PointerState::Enter);

        target->Reset(nextStateTime);
    }
}

GazeTargetItem^ GazePointer::ResolveHitTarget(Point gazePoint, TimeSpan timestamp)
{
    // TODO: The existance of a GazeTargetItem should be used to indicate that
    // the target item is invokable. The method of invokation should be stored
    // within the GazeTargetItem when it is created and not recalculated when
    // subsequently needed.

    // create GazeHistoryItem to deal with this sample
    auto target = GetHitTarget(gazePoint);
    auto historyItem = ref new GazeHistoryItem();
    historyItem->HitTarget = target;
    historyItem->Timestamp = timestamp;
    historyItem->Duration = TimeSpanZero;
    assert(historyItem->HitTarget != nullptr);

    // create new GazeTargetItem with a (default) total elapsed time of zero if one does not exist already.
    // this ensures that there will always be an entry for target elements in the code below.
    ActivateGazeTargetItem(target);
    target->LastTimestamp = timestamp;

    // find elapsed time since we got the last hit target
    historyItem->Duration = timestamp - _lastTimestamp;
    if (historyItem->Duration > MAX_SINGLE_SAMPLE_DURATION)
    {
        historyItem->Duration = MAX_SINGLE_SAMPLE_DURATION;
    }
    _gazeHistory->Append(historyItem);

    // update the time this particular hit target has accumulated
    target->DetailedTime += historyItem->Duration;

    // drop the oldest samples from the list until we have samples only 
    // within the window we are monitoring
    //
    // historyItem is the last item we just appended a few lines above. 
    for (auto evOldest = _gazeHistory->GetAt(0);
        historyItem->Timestamp - evOldest->Timestamp > _maxHistoryTime;
        evOldest = _gazeHistory->GetAt(0))
    {
        _gazeHistory->RemoveAt(0);

        // subtract the duration obtained from the oldest sample in _gazeHistory
        auto targetItem = evOldest->HitTarget;
        assert(targetItem->DetailedTime - evOldest->Duration >= TimeSpanZero);
        targetItem->DetailedTime -= evOldest->Duration;
        if (targetItem->ElementState != PointerState::PreEnter)
        {
            targetItem->OverflowTime += evOldest->Duration;
        }
    }

    _lastTimestamp = timestamp;

    // Return the most recent hit target 
    // Intuition would tell us that we should return NOT the most recent
    // hitTarget, but the one with the most accumulated time in 
    // in the maintained history. But the effect of that is that
    // the user will feel that they have clicked on the wrong thing
    // when they are looking at something else.
    // That is why we return the most recent hitTarget so that 
    // when its dwell time has elapsed, it will be invoked
    return target;
}

void GazePointer::GotoState(UIElement^ control, PointerState state)
{
    Platform::String^ stateName;

    switch (state)
    {
    case PointerState::Enter:
        return;
    case PointerState::Exit:
        stateName = "Normal";
        break;
    case PointerState::Fixation:
        stateName = "Fixation";
        break;
    case PointerState::DwellRepeat:
    case PointerState::Dwell:
        stateName = "Dwell";
        break;
    default:
        //assert(0);
        return;
    }

    // TODO: Implement proper support for visual states
    // VisualStateManager::GoToState(dynamic_cast<Control^>(control), stateName, true);
}

void GazePointer::OnEyesOff(Object ^sender, Object ^ea)
{
    _eyesOffTimer->Stop();

    CheckIfExiting(_lastTimestamp + EyesOffDelay);
    RaiseGazePointerEvent(nullptr, PointerState::Enter, EyesOffDelay);
}

void GazePointer::CheckIfExiting(TimeSpan curTimestamp)
{
    for (unsigned int index = 0; index < _activeHitTargetTimes->Size; index++)
    {
        auto targetItem = _activeHitTargetTimes->GetAt(index);
        auto targetElement = targetItem->TargetElement;
        auto exitDelay = GetElementStateDelay(targetElement, PointerState::Exit);

        auto idleDuration = curTimestamp - targetItem->LastTimestamp;
        if (targetItem->ElementState != PointerState::PreEnter && idleDuration > exitDelay)
        {
            targetItem->ElementState = PointerState::PreEnter;
            GotoState(targetElement, PointerState::Exit);
            RaiseGazePointerEvent(targetItem, PointerState::Exit, targetItem->ElapsedTime);
            targetItem->GiveFeedback();

            _activeHitTargetTimes->RemoveAt(index);

            // remove all history samples referring to deleted hit target
            for (unsigned i = 0; i < _gazeHistory->Size; )
            {
                auto hitTarget = _gazeHistory->GetAt(i)->HitTarget;
                if (hitTarget->TargetElement == targetElement)
                {
                    _gazeHistory->RemoveAt(i);
                }
                else
                {
                    i++;
                }
            }

            // return because only one element can be exited at a time and at this point
            // we have done everything that we can do
            return;
        }
    }
}

wchar_t *PointerStates[] = {
    L"Exit",
    L"PreEnter",
    L"Enter",
    L"Fixation",
    L"Dwell",
    L"DwellRepeat"
};

void GazePointer::RaiseGazePointerEvent(GazeTargetItem^ target, PointerState state, TimeSpan elapsedTime)
{
    auto control = target != nullptr ? safe_cast<Control^>(target->TargetElement) : nullptr;
    //assert(target != _rootElement);
    auto gpea = ref new GazePointerEventArgs(control, state, elapsedTime);
    //auto buttonObj = dynamic_cast<Button ^>(target);
    //if (buttonObj && buttonObj->Content)
    //{
    //    String^ buttonText = dynamic_cast<String^>(buttonObj->Content);
    //    Debug::WriteLine(L"GPE: %s -> %s, %d", buttonText, PointerStates[(int)state], elapsedTime);
    //}
    //else
    //{
    //    Debug::WriteLine(L"GPE: 0x%08x -> %s, %d", target != nullptr ? target->GetHashCode() : 0, PointerStates[(int)state], elapsedTime);
    //}

    auto gazeElement = target != nullptr ? GazeInput::GetGazeElement(control) : nullptr;

    if (gazeElement != nullptr)
    {
        gazeElement->RaiseStateChanged(control, gpea);
    }

    if (state == PointerState::Dwell)
    {
        auto handled = false;

        if (gazeElement != nullptr)
        {
            auto args = ref new GazeInvokedRoutedEventArgs();
            gazeElement->RaiseInvoked(control, args);
            handled = args->Handled;
        }

        if (!handled)
        {
            target->Invoke();
        }
    }
}

void GazePointer::OnGazeEntered(GazeInputSourcePreview^ provider, GazeEnteredPreviewEventArgs^ args)
{
    Debug::WriteLine(L"Entered at %ld", args->CurrentPoint->Timestamp);
    _gazeCursor->IsGazeEntered = true;
}

void GazePointer::OnGazeMoved(GazeInputSourcePreview^ provider, GazeMovedPreviewEventArgs^ args)
{
    if (!_isShuttingDown)
    {
        auto intermediatePoints = args->GetIntermediatePoints();
        for each(auto point in intermediatePoints)
        {
            auto position = point->EyeGazePosition;
            if (position != nullptr)
            {
                _gazeCursor->IsGazeEntered = true;
                ProcessGazePoint(TimeSpanFromMicroseconds(point->Timestamp), position->Value);
            }
            else
            {
                Debug::WriteLine(L"Null position eaten at %ld", point->Timestamp);
            }
        }
    }
}

void GazePointer::OnGazeExited(GazeInputSourcePreview^ provider, GazeExitedPreviewEventArgs^ args)
{
    Debug::WriteLine(L"Exited at %ld", args->CurrentPoint->Timestamp);
    _gazeCursor->IsGazeEntered = false;
}

void GazePointer::ProcessGazePoint(TimeSpan timestamp, Point position)
{
    auto ea = ref new GazeEventArgs(position, timestamp);

    auto fa = Filter->Update(ea);
    _gazeCursor->Position = fa->Location;

    auto targetItem = ResolveHitTarget(fa->Location, fa->Timestamp);
    assert(targetItem != nullptr);

    //Debug::WriteLine(L"ProcessGazePoint: %llu -> [%d, %d], %llu", hitTarget->GetHashCode(), (int)fa->Location.X, (int)fa->Location.Y, fa->Timestamp);

    // check to see if any element in _hitTargetTimes needs an exit event fired.
    // this ensures that all exit events are fired before enter event
    CheckIfExiting(fa->Timestamp);

    PointerState nextState = static_cast<PointerState>(static_cast<int>(targetItem->ElementState) + 1);

    Debug::WriteLine(L"%llu -> State=%d, Elapsed=%d, NextStateTime=%d", targetItem->TargetElement, targetItem->ElementState, targetItem->ElapsedTime, targetItem->NextStateTime);

    if (targetItem->ElapsedTime > targetItem->NextStateTime)
    {
        auto prevStateTime = targetItem->NextStateTime;

        // prevent targetItem from ever actually transitioning into the DwellRepeat state so as
        // to continuously emit the DwellRepeat event
        if (nextState != PointerState::DwellRepeat)
        {
            targetItem->ElementState = nextState;
            nextState = static_cast<PointerState>(static_cast<int>(nextState) + 1);     // nextState++
            targetItem->NextStateTime = GetElementStateDelay(targetItem->TargetElement, nextState);
        }
        else
        {
            // move the NextStateTime by one dwell period, while continuing to stay in Dwell state
            targetItem->NextStateTime += GetElementStateDelay(targetItem->TargetElement, PointerState::Dwell) -
                GetElementStateDelay(targetItem->TargetElement, PointerState::Fixation);
        }

        if (targetItem->ElementState == PointerState::Dwell)
        {
            targetItem->RepeatCount++;
            if (targetItem->MaxDwellRepeatCount < targetItem->RepeatCount)
            {
                targetItem->NextStateTime = TimeSpan{ MAXINT64 };
            }
        }

        GotoState(targetItem->TargetElement, targetItem->ElementState);

        RaiseGazePointerEvent(targetItem, targetItem->ElementState, targetItem->ElapsedTime);
    }

    targetItem->GiveFeedback();

    _eyesOffTimer->Start();
    _lastTimestamp = fa->Timestamp;
}

END_NAMESPACE_GAZE_INPUT<|MERGE_RESOLUTION|>--- conflicted
+++ resolved
@@ -174,19 +174,11 @@
 {
     switch (state)
     {
-<<<<<<< HEAD
     case PointerState::Fixation: return GazeInput::FixationProperty;
     case PointerState::Dwell: return GazeInput::DwellProperty;
     case PointerState::DwellRepeat: return GazeInput::DwellRepeatProperty;
-    case PointerState::Enter: return GazeInput::EnterProperty;
-    case PointerState::Exit: return GazeInput::ExitProperty;
-=======
-    case GazePointerState::Fixation: return GazeInput::FixationProperty;
-    case GazePointerState::Dwell: return GazeInput::DwellProperty;
-    case GazePointerState::DwellRepeat: return GazeInput::DwellRepeatProperty;
-    case GazePointerState::Enter: return GazeInput::ThresholdProperty;
-    case GazePointerState::Exit: return GazeInput::ThresholdProperty;
->>>>>>> 9dcc55ad
+    case PointerState::Enter: return GazeInput::ThresholdProperty;
+    case PointerState::Exit: return GazeInput::ThresholdProperty;
     default: return nullptr;
     }
 }
@@ -195,19 +187,11 @@
 {
     switch (state)
     {
-<<<<<<< HEAD
     case PointerState::Fixation: return _defaultFixation;
     case PointerState::Dwell: return _defaultDwell;
     case PointerState::DwellRepeat: return _defaultRepeat;
-    case PointerState::Enter: return _defaultEnter;
-    case PointerState::Exit: return _defaultExit;
-=======
-    case GazePointerState::Fixation: return _defaultFixation;
-    case GazePointerState::Dwell: return _defaultDwell;
-    case GazePointerState::DwellRepeat: return _defaultRepeat;
-    case GazePointerState::Enter: return _defaultThreshold;
-    case GazePointerState::Exit: return _defaultThreshold;
->>>>>>> 9dcc55ad
+    case PointerState::Enter: return _defaultThreshold;
+    case PointerState::Exit: return _defaultThreshold;
     default: throw ref new NotImplementedException();
     }
 }
