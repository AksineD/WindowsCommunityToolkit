--- conflicted
+++ resolved
@@ -578,46 +578,6 @@
 
 void GazePointer::CheckIfExiting(TimeSpan curTimestamp)
 {
-<<<<<<< HEAD
-    for (unsigned int index = 0; index < _activeHitTargetTimes->Size; index++)
-    {
-        auto targetItem = _activeHitTargetTimes->GetAt(index);
-        auto targetElement = targetItem->TargetElement;
-        auto exitDelay = GetElementStateDelay(targetElement, PointerState::Exit);
-
-        auto idleDuration = curTimestamp - targetItem->LastTimestamp;
-        if (targetItem->ElementState != PointerState::PreEnter && idleDuration > exitDelay)
-        {
-            targetItem->ElementState = PointerState::PreEnter;
-
-            // Transitioning to exit - clear the cached fixated element
-            _currentlyFixatedElement = nullptr;
-
-            RaiseGazePointerEvent(targetItem, PointerState::Exit, targetItem->ElapsedTime);
-            targetItem->GiveFeedback(false);
-
-            _activeHitTargetTimes->RemoveAt(index);
-
-            // remove all history samples referring to deleted hit target
-            for (unsigned i = 0; i < _gazeHistory->Size; )
-            {
-                auto hitTarget = _gazeHistory->GetAt(i)->HitTarget;
-                if (hitTarget->TargetElement == targetElement)
-                {
-                    _gazeHistory->RemoveAt(i);
-                }
-                else
-                {
-                    i++;
-                }
-            }
-
-            // return because only one element can be exited at a time and at this point
-            // we have done everything that we can do
-            return;
-        }
-    }
-=======
 	for (unsigned int index = 0; index < _activeHitTargetTimes->Size; index++)
 	{
 		auto targetItem = _activeHitTargetTimes->GetAt(index);
@@ -632,8 +592,8 @@
 			// Transitioning to exit - clear the cached fixated element
 			_currentlyFixatedElement = nullptr;
 
-			RaiseGazePointerEvent(targetItem, PointerState::Exit, targetItem->ElapsedTime);
-			targetItem->GiveFeedback();
+            RaiseGazePointerEvent(targetItem, PointerState::Exit, targetItem->ElapsedTime);
+            targetItem->GiveFeedback(false);
 
 			_activeHitTargetTimes->RemoveAt(index);
 
@@ -656,7 +616,6 @@
 			return;
 		}
 	}
->>>>>>> e49b7ff2
 }
 
 wchar_t *PointerStates[] = {
@@ -744,8 +703,7 @@
 
 void GazePointer::ProcessGazePoint(TimeSpan timestamp, Point position)
 {
-<<<<<<< HEAD
-    auto ea = ref new GazeFilterArgs(position, timestamp);
+	auto ea = ref new GazeFilterArgs(position, timestamp);
 
 #ifdef _LEGACY_SUPPORT
 	if (InputEventForwardingEnabled)
@@ -757,75 +715,75 @@
     auto fa = Filter->Update(ea);
     _gazeCursor->Position = fa->Location;
 
-    if (_gazeEventCount != 0)
-    {
-        _gazeEventArgs->Set(fa->Location, timestamp);
-        GazeEvent(this, _gazeEventArgs);
-        if (_gazeEventArgs->Handled)
-        {
-            return;
-        }
-    }
-
-    auto targetItem = ResolveHitTarget(fa->Location, fa->Timestamp);
-    assert(targetItem != nullptr);
-
-    //Debug::WriteLine(L"ProcessGazePoint: %llu -> [%d, %d], %llu", hitTarget->GetHashCode(), (int)fa->Location.X, (int)fa->Location.Y, fa->Timestamp);
-
-    // check to see if any element in _hitTargetTimes needs an exit event fired.
-    // this ensures that all exit events are fired before enter event
-    CheckIfExiting(fa->Timestamp);
-
-    PointerState nextState = static_cast<PointerState>(static_cast<int>(targetItem->ElementState) + 1);
-
-    //Debug::WriteLine(L"%llu -> State=%d, Elapsed=%d, NextStateTime=%d", targetItem->TargetElement, targetItem->ElementState, targetItem->ElapsedTime, targetItem->NextStateTime);
-
-    if (targetItem->ElapsedTime > targetItem->NextStateTime)
-    {
-        auto prevStateTime = targetItem->NextStateTime;
-
-        // prevent targetItem from ever actually transitioning into the DwellRepeat state so as
-        // to continuously emit the DwellRepeat event
-        if (nextState != PointerState::DwellRepeat)
-        {
-            targetItem->ElementState = nextState;
-            nextState = static_cast<PointerState>(static_cast<int>(nextState) + 1);     // nextState++
-            targetItem->NextStateTime += GetElementStateDelay(targetItem->TargetElement, nextState);
-
-            if (targetItem->ElementState == PointerState::Dwell)
-            {
-                targetItem->NextStateTime += GetElementStateDelay(targetItem->TargetElement, GazeInput::RepeatDelayDurationProperty, _defaultDwellRepeatDelay);
-            }
-        }
-        else
-        {
-            // move the NextStateTime by one dwell period, while continuing to stay in Dwell state
-            targetItem->NextStateTime += GetElementStateDelay(targetItem->TargetElement, PointerState::DwellRepeat);
-        }
-
-        if (targetItem->ElementState == PointerState::Dwell)
-        {
-            targetItem->RepeatCount++;
-            if (targetItem->MaxDwellRepeatCount < targetItem->RepeatCount)
-            {
-                targetItem->NextStateTime = TimeSpan{ MAXINT64 };
-            }
-        }
-
-        if (targetItem->ElementState == PointerState::Fixation)
-        {
-            // Cache the fixated item
-            _currentlyFixatedElement = targetItem;
-
-            // We are about to transition into the Dwell state
-            // If switch input is enabled, make sure dwell never completes
-            // via eye gaze
-            if (_isSwitchEnabled)
-            {
-                // Don't allow the next state (Dwell) to progress
-                targetItem->NextStateTime = TimeSpan{ MAXINT64 };
-            }
-        }
+	if (_gazeEventCount != 0)
+	{
+		_gazeEventArgs->Set(fa->Location, timestamp);
+		GazeEvent(this, _gazeEventArgs);
+		if (_gazeEventArgs->Handled)
+		{
+			return;
+		}
+	}
+
+	auto targetItem = ResolveHitTarget(fa->Location, fa->Timestamp);
+	assert(targetItem != nullptr);
+
+	//Debug::WriteLine(L"ProcessGazePoint: %llu -> [%d, %d], %llu", hitTarget->GetHashCode(), (int)fa->Location.X, (int)fa->Location.Y, fa->Timestamp);
+
+	// check to see if any element in _hitTargetTimes needs an exit event fired.
+	// this ensures that all exit events are fired before enter event
+	CheckIfExiting(fa->Timestamp);
+
+	PointerState nextState = static_cast<PointerState>(static_cast<int>(targetItem->ElementState) + 1);
+
+	//Debug::WriteLine(L"%llu -> State=%d, Elapsed=%d, NextStateTime=%d", targetItem->TargetElement, targetItem->ElementState, targetItem->ElapsedTime, targetItem->NextStateTime);
+
+	if (targetItem->ElapsedTime > targetItem->NextStateTime)
+	{
+		auto prevStateTime = targetItem->NextStateTime;
+
+		// prevent targetItem from ever actually transitioning into the DwellRepeat state so as
+		// to continuously emit the DwellRepeat event
+		if (nextState != PointerState::DwellRepeat)
+		{
+			targetItem->ElementState = nextState;
+			nextState = static_cast<PointerState>(static_cast<int>(nextState) + 1);     // nextState++
+			targetItem->NextStateTime += GetElementStateDelay(targetItem->TargetElement, nextState);
+
+			if (targetItem->ElementState == PointerState::Dwell)
+			{
+				targetItem->NextStateTime += GetElementStateDelay(targetItem->TargetElement, GazeInput::RepeatDelayDurationProperty, _defaultDwellRepeatDelay);
+			}
+		}
+		else
+		{
+			// move the NextStateTime by one dwell period, while continuing to stay in Dwell state
+			targetItem->NextStateTime += GetElementStateDelay(targetItem->TargetElement, PointerState::DwellRepeat);
+		}
+
+		if (targetItem->ElementState == PointerState::Dwell)
+		{
+			targetItem->RepeatCount++;
+			if (targetItem->MaxDwellRepeatCount < targetItem->RepeatCount)
+			{
+				targetItem->NextStateTime = TimeSpan{ MAXINT64 };
+			}
+		}
+
+		if (targetItem->ElementState == PointerState::Fixation)
+		{
+			// Cache the fixated item
+			_currentlyFixatedElement = targetItem;
+
+			// We are about to transition into the Dwell state
+			// If switch input is enabled, make sure dwell never completes
+			// via eye gaze
+			if (_isSwitchEnabled)
+			{
+				// Don't allow the next state (Dwell) to progress
+				targetItem->NextStateTime = TimeSpan{ MAXINT64 };
+			}
+		}
 
         if (targetItem->ElementState == PointerState::Enter)
         {
@@ -842,92 +800,8 @@
         targetItem->GiveFeedback(false);
     }
 
-    _eyesOffTimer->Start();
-    _lastTimestamp = fa->Timestamp;
-=======
-	auto ea = ref new GazeFilterArgs(position, timestamp);
-
-	auto fa = Filter->Update(ea);
-	_gazeCursor->Position = fa->Location;
-
-	if (_gazeEventCount != 0)
-	{
-		_gazeEventArgs->Set(fa->Location, timestamp);
-		GazeEvent(this, _gazeEventArgs);
-		if (_gazeEventArgs->Handled)
-		{
-			return;
-		}
-	}
-
-	auto targetItem = ResolveHitTarget(fa->Location, fa->Timestamp);
-	assert(targetItem != nullptr);
-
-	//Debug::WriteLine(L"ProcessGazePoint: %llu -> [%d, %d], %llu", hitTarget->GetHashCode(), (int)fa->Location.X, (int)fa->Location.Y, fa->Timestamp);
-
-	// check to see if any element in _hitTargetTimes needs an exit event fired.
-	// this ensures that all exit events are fired before enter event
-	CheckIfExiting(fa->Timestamp);
-
-	PointerState nextState = static_cast<PointerState>(static_cast<int>(targetItem->ElementState) + 1);
-
-	//Debug::WriteLine(L"%llu -> State=%d, Elapsed=%d, NextStateTime=%d", targetItem->TargetElement, targetItem->ElementState, targetItem->ElapsedTime, targetItem->NextStateTime);
-
-	if (targetItem->ElapsedTime > targetItem->NextStateTime)
-	{
-		auto prevStateTime = targetItem->NextStateTime;
-
-		// prevent targetItem from ever actually transitioning into the DwellRepeat state so as
-		// to continuously emit the DwellRepeat event
-		if (nextState != PointerState::DwellRepeat)
-		{
-			targetItem->ElementState = nextState;
-			nextState = static_cast<PointerState>(static_cast<int>(nextState) + 1);     // nextState++
-			targetItem->NextStateTime += GetElementStateDelay(targetItem->TargetElement, nextState);
-
-			if (targetItem->ElementState == PointerState::Dwell)
-			{
-				targetItem->NextStateTime += GetElementStateDelay(targetItem->TargetElement, GazeInput::RepeatDelayDurationProperty, _defaultDwellRepeatDelay);
-			}
-		}
-		else
-		{
-			// move the NextStateTime by one dwell period, while continuing to stay in Dwell state
-			targetItem->NextStateTime += GetElementStateDelay(targetItem->TargetElement, PointerState::DwellRepeat);
-		}
-
-		if (targetItem->ElementState == PointerState::Dwell)
-		{
-			targetItem->RepeatCount++;
-			if (targetItem->MaxDwellRepeatCount < targetItem->RepeatCount)
-			{
-				targetItem->NextStateTime = TimeSpan{ MAXINT64 };
-			}
-		}
-
-		if (targetItem->ElementState == PointerState::Fixation)
-		{
-			// Cache the fixated item
-			_currentlyFixatedElement = targetItem;
-
-			// We are about to transition into the Dwell state
-			// If switch input is enabled, make sure dwell never completes
-			// via eye gaze
-			if (_isSwitchEnabled)
-			{
-				// Don't allow the next state (Dwell) to progress
-				targetItem->NextStateTime = TimeSpan{ MAXINT64 };
-			}
-		}
-
-		RaiseGazePointerEvent(targetItem, targetItem->ElementState, targetItem->ElapsedTime);
-	}
-
-	targetItem->GiveFeedback();
-
 	_eyesOffTimer->Start();
 	_lastTimestamp = fa->Timestamp;
->>>>>>> e49b7ff2
 }
 
 /// <summary>
