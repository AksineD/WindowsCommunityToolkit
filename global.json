--- conflicted
+++ resolved
@@ -1,10 +1,4 @@
 {
-<<<<<<< HEAD
-  "sdk": {
-    "version": "3.1.101"
-  },
-=======
->>>>>>> ddf8ee05
   "msbuild-sdks": {
     "MSBuild.Sdk.Extras": "2.0.54"
   }
