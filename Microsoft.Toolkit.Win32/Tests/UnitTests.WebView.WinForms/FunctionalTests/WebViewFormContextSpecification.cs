--- conflicted
+++ resolved
@@ -154,11 +154,7 @@
         {
             PerformActionAndWaitForFormClose(() =>
             {
-<<<<<<< HEAD
-                WriteLine("Navigating WebView:");
-=======
                 WriteLine("Navigating WebView:");                
->>>>>>> 0129b772
 #pragma warning disable 618
                 WebView.NavigateToLocal(relativePath);
 #pragma warning restore 618
