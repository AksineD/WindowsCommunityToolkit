--- conflicted
+++ resolved
@@ -5,23 +5,20 @@
 using System;
 using System.Security;
 using System.Threading.Tasks;
-using global::Windows.Web.UI.Interop;
+
 using Windows.Foundation;
-<<<<<<< HEAD
-=======
 using Windows.Foundation.Metadata;
 using Windows.Web.UI.Interop;
->>>>>>> 0a065484
 
 namespace Microsoft.Toolkit.Win32.UI.Controls.Interop.WinRT
 {
     /// <summary>
-    /// A proxy for <see cref="global::Windows.Web.UI.Interop.WebViewControlProcess"/>.
+    /// A proxy for <see cref="Windows.Web.UI.Interop.WebViewControlProcess"/>.
     /// </summary>
     public sealed class WebViewControlProcess
     {
         [SecurityCritical]
-        private readonly global::Windows.Web.UI.Interop.WebViewControlProcess _process;
+        private readonly Windows.Web.UI.Interop.WebViewControlProcess _process;
 
         /// <summary>
         /// Initializes a new instance of the <see cref="WebViewControlProcess"/> class.
@@ -36,11 +33,11 @@
         /// </summary>
         /// <param name="processOptions">The process options.</param>
         public WebViewControlProcess(WebViewControlProcessOptions processOptions)
-            : this(new global::Windows.Web.UI.Interop.WebViewControlProcess(processOptions.ToWinRtWebViewControlProcessOptions()))
+            : this(new Windows.Web.UI.Interop.WebViewControlProcess(processOptions.ToWinRtWebViewControlProcessOptions()))
         {
         }
 
-        private WebViewControlProcess(global::Windows.Web.UI.Interop.WebViewControlProcess process)
+        private WebViewControlProcess(Windows.Web.UI.Interop.WebViewControlProcess process)
         {
             _process = process ?? throw new ArgumentNullException(nameof(process));
             SubscribeEvents();
@@ -90,9 +87,6 @@
         public uint ProcessId => _process.ProcessId;
 
         /// <summary>
-<<<<<<< HEAD
-        /// Performs an implicit conversion from <see cref="global::Windows.Web.UI.Interop.WebViewControlProcess"/> to <see cref="WebViewControlProcess"/>.
-=======
         /// Gets the user agent of the underlying web view
         /// </summary>
         /// <value>The user agent.</value>
@@ -113,19 +107,18 @@
 
         /// <summary>
         /// Performs an implicit conversion from <see cref="Windows.Web.UI.Interop.WebViewControlProcess"/> to <see cref="WebViewControlProcess"/>.
->>>>>>> 0a065484
         /// </summary>
         /// <param name="process">The process.</param>
         /// <returns>The result of the conversion.</returns>
-        public static implicit operator WebViewControlProcess(global::Windows.Web.UI.Interop.WebViewControlProcess process) => ToWebViewControlProcess(process);
+        public static implicit operator WebViewControlProcess(Windows.Web.UI.Interop.WebViewControlProcess process) => ToWebViewControlProcess(process);
 
         /// <summary>
-        /// Creates a <see cref="WebViewControlProcess"/> from <see cref="global::Windows.Web.UI.Interop.WebViewControlProcess"/>.
+        /// Creates a <see cref="WebViewControlProcess"/> from <see cref="Windows.Web.UI.Interop.WebViewControlProcess"/>.
         /// </summary>
-        /// <param name="process">The <see cref="global::Windows.Web.UI.Interop.WebViewControlProcess"/> instance.</param>
+        /// <param name="process">The <see cref="Windows.Web.UI.Interop.WebViewControlProcess"/> instance.</param>
         /// <returns><see cref="WebViewControlProcess"/></returns>
         public static WebViewControlProcess ToWebViewControlProcess(
-            global::Windows.Web.UI.Interop.WebViewControlProcess process) => new WebViewControlProcess(process);
+            Windows.Web.UI.Interop.WebViewControlProcess process) => new WebViewControlProcess(process);
 
         /// <summary>
         /// Terminates the underlying WWAHost process.
@@ -166,7 +159,7 @@
             return _process.CreateWebViewControlAsync(hostWindowHandle, bounds);
         }
 
-        private void OnWebViewControlProcessExited(global::Windows.Web.UI.Interop.WebViewControlProcess sender, object args)
+        private void OnWebViewControlProcessExited(Windows.Web.UI.Interop.WebViewControlProcess sender, object args)
         {
             var handler = ProcessExited;
             if (handler != null)
