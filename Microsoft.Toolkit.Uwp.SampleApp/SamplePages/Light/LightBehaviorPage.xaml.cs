// Licensed to the .NET Foundation under one or more agreements.
// The .NET Foundation licenses this file to you under the MIT license.
// See the LICENSE file in the project root for more information.

using Microsoft.Toolkit.Uwp.UI.Animations;
using Microsoft.Toolkit.Uwp.UI.Animations.Behaviors;
using Microsoft.Toolkit.Uwp.UI.Extensions;
using Microsoft.Xaml.Interactivity;
using System.Linq;
using Windows.UI.Xaml;
using Windows.UI.Xaml.Controls;

namespace Microsoft.Toolkit.Uwp.SampleApp.SamplePages
{
    /// <summary>
    /// A page that shows how to use the light behavior.
    /// </summary>
    public sealed partial class LightBehaviorPage : IXamlRenderListener
    {
        private Light _lightBehavior;

        /// <summary>
        /// Initializes a new instance of the <see cref="LightBehaviorPage"/> class.
        /// </summary>
        public LightBehaviorPage()
        {
            this.InitializeComponent();

            if (!AnimationExtensions.IsLightingSupported)
            {
                WarningText.Visibility = Visibility.Visible;
            }
<<<<<<< HEAD
            else
            {
                NoCreatorUpdateWarningText.Visibility = Visibility.Visible;
            }

            SampleController.Current.RegisterNewCommand("Apply", (s, e) =>
            {
                _lightBehavior?.StartAnimation();
            });
        }

        public void OnXamlRendered(FrameworkElement control)
        {
            if (control.FindChildByName("EffectElement") is FrameworkElement element)
            {
                var behaviors = Interaction.GetBehaviors(element);
                _lightBehavior = behaviors.FirstOrDefault(item => item is Light) as Light;
            }
=======
>>>>>>> f8f73ebb
        }
    }
}<|MERGE_RESOLUTION|>--- conflicted
+++ resolved
@@ -30,11 +30,6 @@
             {
                 WarningText.Visibility = Visibility.Visible;
             }
-<<<<<<< HEAD
-            else
-            {
-                NoCreatorUpdateWarningText.Visibility = Visibility.Visible;
-            }
 
             SampleController.Current.RegisterNewCommand("Apply", (s, e) =>
             {
@@ -49,8 +44,6 @@
                 var behaviors = Interaction.GetBehaviors(element);
                 _lightBehavior = behaviors.FirstOrDefault(item => item is Light) as Light;
             }
-=======
->>>>>>> f8f73ebb
         }
     }
 }