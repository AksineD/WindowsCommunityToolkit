// Licensed to the .NET Foundation under one or more agreements.
// The .NET Foundation licenses this file to you under the MIT license.
// See the LICENSE file in the project root for more information.

using System;
using System.Collections.ObjectModel;
using System.Threading.Tasks;
using Microsoft.Toolkit.Uwp.SampleApp.Data;
using Microsoft.Toolkit.Uwp.UI;
using Microsoft.Toolkit.Uwp.UI.Controls;
using Microsoft.Toolkit.Uwp.UI.Extensions;
using Windows.UI.Xaml;
using Windows.UI.Xaml.Controls;
using Windows.UI.Xaml.Media.Imaging;

namespace Microsoft.Toolkit.Uwp.SampleApp.SamplePages
{
    public sealed partial class ImageExPage : IXamlRenderListener
    {
        private ObservableCollection<PhotoDataItem> photos;
        private int imageIndex;
        private StackPanel container;
        private ResourceDictionary resources;

        public ImageExPage()
        {
            InitializeComponent();
            Load();
        }

        public void OnXamlRendered(FrameworkElement control)
        {
            // Need to use logical tree here as scrollviewer hasn't initialized yet even with dispatch.
            container = control.FindChildByName("Container") as StackPanel;
            resources = control.Resources;
        }

        private async void Load()
        {
            SampleController.Current.RegisterNewCommand("Image with placeholder", (sender, args) =>
            {
                AddImage(false, true);
            });

            SampleController.Current.RegisterNewCommand("Image with placeholder (invalid link or offline)", (sender, args) =>
            {
                AddImage(true, true);
            });

            SampleController.Current.RegisterNewCommand("Image without placeholder", (sender, args) =>
            {
                AddImage(false, false);
            });

            SampleController.Current.RegisterNewCommand("Round Image with placeholder", (sender, args) =>
            {
                AddImage(false, true, true);
            });

            SampleController.Current.RegisterNewCommand("Round Image with placeholder (invalid link or offline)", (sender, args) =>
            {
                AddImage(true, true, true);
            });

            SampleController.Current.RegisterNewCommand("Round Image without placeholder", (sender, args) =>
            {
                AddImage(false, false, true);
            });

            SampleController.Current.RegisterNewCommand("Clear image cache", async (sender, args) =>
            {
                container?.Children?.Clear();
                GC.Collect(); // Force GC to free file locks
                await ImageCache.Instance.ClearAsync();
            });

            await LoadDataAsync();
        }

        private async Task LoadDataAsync()
        {
            photos = await new PhotosDataSource().GetItemsAsync(true);
        }

        private void AddImage(bool broken, bool placeholder, bool round = false)
        {
            ImageEx newImage = new ImageEx();
            if (round)
            {
<<<<<<< HEAD
                newImage.CornerRadius = new CornerRadius(999);
=======
                newImage = new ImageEx
                {
                };

                if (resources?.ContainsKey("RoundStyle") == true)
                {
                    newImage.Style = resources["RoundStyle"] as Style;
                }
            }
            else
            {
                newImage = new ImageEx();

                if (resources?.ContainsKey("RectangleStyle") == true)
                {
                    newImage.Style = resources["RectangleStyle"] as Style;
                }
>>>>>>> 70aebcc0
            }

            newImage.Source = broken ? photos[imageIndex].Thumbnail + "broken" : photos[imageIndex].Thumbnail;

            if (placeholder)
            {
                newImage.PlaceholderSource = new BitmapImage(new Uri("ms-appx:///Assets/Photos/ImageExPlaceholder.jpg"));
            }

            container?.Children?.Add(newImage);

            // Move to next image
            imageIndex++;
            if (imageIndex >= photos.Count)
            {
                imageIndex = 0;
            }
        }
    }
}<|MERGE_RESOLUTION|>--- conflicted
+++ resolved
@@ -85,29 +85,11 @@
         private void AddImage(bool broken, bool placeholder, bool round = false)
         {
             ImageEx newImage = new ImageEx();
+            newImage.Style = resources["BaseStyle"] as Style;
+
             if (round)
             {
-<<<<<<< HEAD
                 newImage.CornerRadius = new CornerRadius(999);
-=======
-                newImage = new ImageEx
-                {
-                };
-
-                if (resources?.ContainsKey("RoundStyle") == true)
-                {
-                    newImage.Style = resources["RoundStyle"] as Style;
-                }
-            }
-            else
-            {
-                newImage = new ImageEx();
-
-                if (resources?.ContainsKey("RectangleStyle") == true)
-                {
-                    newImage.Style = resources["RectangleStyle"] as Style;
-                }
->>>>>>> 70aebcc0
             }
 
             newImage.Source = broken ? photos[imageIndex].Thumbnail + "broken" : photos[imageIndex].Thumbnail;
