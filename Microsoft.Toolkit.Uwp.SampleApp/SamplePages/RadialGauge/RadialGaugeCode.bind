<Page xmlns="http://schemas.microsoft.com/winfx/2006/xaml/presentation"
      xmlns:x="http://schemas.microsoft.com/winfx/2006/xaml"
      xmlns:controls="using:Microsoft.Toolkit.Uwp.UI.Controls"
      xmlns:d="http://schemas.microsoft.com/expression/blend/2008"
      xmlns:mc="http://schemas.openxmlformats.org/markup-compatibility/2006"
      mc:Ignorable="d">

<<<<<<< HEAD
  <Grid>
    <Grid VerticalAlignment="Center"
          HorizontalAlignment="Center">
      <Grid.ColumnDefinitions>
        <ColumnDefinition Width="50"></ColumnDefinition>
        <ColumnDefinition Width="250"></ColumnDefinition>
        <ColumnDefinition Width="50"></ColumnDefinition>
      </Grid.ColumnDefinitions>
      <controls:RadialGauge
          x:Name="RadialGauge"
          Grid.Column="1"
          Value="@[Value:Slider:0:0-180]@"
          Minimum="0"
          Maximum="180"
          StepSize="1"
          IsInteractive="@[IsInteractive:Bool:False]"
          TickSpacing="@[TickSpacing:Slider:20:10-30]"
          ScaleWidth="@[ScaleWidth:Slider:26:5-50]"
          MinAngle="@[MinAngle:Slider:210:0-360]"
          MaxAngle="@[MaxAngle:Slider:150:0-360]"
          Unit="Units"
          TickBrush="Gainsboro"
          ScaleTickBrush="{ThemeResource Brush-Alt}"
          UnitBrush="{ThemeResource Brush-Alt}"
          ValueBrush="{ThemeResource Brush-Alt}"
          NeedleWidth="@[NeedleWidth:Slider:5:1-10]"
          TickLength="@[TickLength:Slider:18:0-30]" />
    </Grid>
  </Grid>
=======
      <Grid Background="{ThemeResource ApplicationPageBackgroundThemeBrush}">
          <Grid VerticalAlignment="Center"
                HorizontalAlignment="Center">
              <Grid.ColumnDefinitions>
                  <ColumnDefinition Width="50"></ColumnDefinition>
                  <ColumnDefinition Width="250"></ColumnDefinition>
                  <ColumnDefinition Width="50"></ColumnDefinition>
              </Grid.ColumnDefinitions>
              <controls:RadialGauge 
                  x:Name="RadialGauge"
                  Grid.Column="1"
                  Value="@[Value:Slider:0:0-180]@"
                  Minimum="0"
                  Maximum="180"
                  StepSize="1"
                  IsInteractive="@[IsInteractive:Bool:False]"
                  TickSpacing="@[TickSpacing:Slider:20:10-30]"
                  ScaleWidth="@[ScaleWidth:Slider:26:5-50]"
                  MinAngle="@[MinAngle:Slider:210:0-360]"
                  MaxAngle="@[MaxAngle:Slider:150:0-360]"
                  Unit="Units"
                  TickBrush="Gainsboro"
                  ScaleTickBrush="{ThemeResource ApplicationPageBackgroundThemeBrush}"
                  NeedleWidth="@[NeedleWidth:Slider:5:1-10]" 
                  TickLength="@[TickLength:Slider:18:0-30]" />
          </Grid>
      </Grid>
>>>>>>> a824cffd
</Page><|MERGE_RESOLUTION|>--- conflicted
+++ resolved
@@ -5,37 +5,6 @@
       xmlns:mc="http://schemas.openxmlformats.org/markup-compatibility/2006"
       mc:Ignorable="d">
 
-<<<<<<< HEAD
-  <Grid>
-    <Grid VerticalAlignment="Center"
-          HorizontalAlignment="Center">
-      <Grid.ColumnDefinitions>
-        <ColumnDefinition Width="50"></ColumnDefinition>
-        <ColumnDefinition Width="250"></ColumnDefinition>
-        <ColumnDefinition Width="50"></ColumnDefinition>
-      </Grid.ColumnDefinitions>
-      <controls:RadialGauge
-          x:Name="RadialGauge"
-          Grid.Column="1"
-          Value="@[Value:Slider:0:0-180]@"
-          Minimum="0"
-          Maximum="180"
-          StepSize="1"
-          IsInteractive="@[IsInteractive:Bool:False]"
-          TickSpacing="@[TickSpacing:Slider:20:10-30]"
-          ScaleWidth="@[ScaleWidth:Slider:26:5-50]"
-          MinAngle="@[MinAngle:Slider:210:0-360]"
-          MaxAngle="@[MaxAngle:Slider:150:0-360]"
-          Unit="Units"
-          TickBrush="Gainsboro"
-          ScaleTickBrush="{ThemeResource Brush-Alt}"
-          UnitBrush="{ThemeResource Brush-Alt}"
-          ValueBrush="{ThemeResource Brush-Alt}"
-          NeedleWidth="@[NeedleWidth:Slider:5:1-10]"
-          TickLength="@[TickLength:Slider:18:0-30]" />
-    </Grid>
-  </Grid>
-=======
       <Grid Background="{ThemeResource ApplicationPageBackgroundThemeBrush}">
           <Grid VerticalAlignment="Center"
                 HorizontalAlignment="Center">
@@ -63,5 +32,4 @@
                   TickLength="@[TickLength:Slider:18:0-30]" />
           </Grid>
       </Grid>
->>>>>>> a824cffd
 </Page>