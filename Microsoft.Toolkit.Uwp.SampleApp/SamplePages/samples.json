--- conflicted
+++ resolved
@@ -833,7 +833,6 @@
         "DocumentationUrl": "https://raw.githubusercontent.com/MicrosoftDocs/WindowsCommunityToolkitDocs/master/docs/helpers/RemoteDeviceHelper.md"
       },
       {
-<<<<<<< HEAD
         "Name": "ViewportBehavior",
         "Type": "ViewportBehaviorPage",
         "About": "Behavior for listening element enter or exit viewport",
@@ -842,7 +841,8 @@
         "XamlCodeFile": "ViewportBehaviorXaml.bind",
         "Icon": "/SamplePages/ViewportBehavior/ViewportBehavior.png",
         "DocumentationUrl": "https://raw.githubusercontent.com/MicrosoftDocs/WindowsCommunityToolkitDocs/master/docs/animations/ViewportBehavior.md"
-=======
+      },
+      {
         "Name": "Markdown Parser",
         "Type": "MarkdownParserPage",
         "Subcategory": "Parser",
@@ -898,7 +898,6 @@
         "CodeUrl": "https://github.com/windows-toolkit/WindowsCommunityToolkit/tree/master/Microsoft.Toolkit.Uwp.PlatformSpecificAnalyzer",
         "Icon": "/Assets/Helpers.png",
         "DocumentationUrl": "https://raw.githubusercontent.com/MicrosoftDocs/WindowsCommunityToolkitDocs/master/docs/platform-specific/PlatformSpecificAnalyzer.md"
->>>>>>> 2867241d
       }
     ]
   },
