﻿<Page
    x:Class="Microsoft.Toolkit.Uwp.SampleApp.SamplePages.DropShadowPanelPage"
    xmlns="http://schemas.microsoft.com/winfx/2006/xaml/presentation"
    xmlns:x="http://schemas.microsoft.com/winfx/2006/xaml"
    xmlns:d="http://schemas.microsoft.com/expression/blend/2008"
    xmlns:mc="http://schemas.openxmlformats.org/markup-compatibility/2006"
    xmlns:controls="using:Microsoft.Toolkit.Uwp.UI.Controls"
    mc:Ignorable="d">

    <Page.Resources>
        <Style TargetType="TextBlock" x:Key="TitleText">
            <Setter Property="Margin" Value="5,20,0,5"/>
            <Setter Property="FontSize" Value="16"/>
            <Setter Property="Foreground" Value="{StaticResource Brush-Grey-03}"/>
            <Setter Property="HorizontalAlignment" Value="Left"/>
        </Style>
        <Style TargetType="Border" x:Key="DividingBorder">
            <Setter Property="BorderThickness" Value="0,0,0,1"/>
            <Setter Property="BorderBrush" Value="Black"/>
            <Setter Property="Margin" Value="0,0,0,20"/>
        </Style>
    </Page.Resources>
    
    <Grid Background="{ThemeResource ApplicationPageBackgroundThemeBrush}">
        <Grid.RowDefinitions>
            <RowDefinition Height="Auto"></RowDefinition>
            <RowDefinition></RowDefinition>
        </Grid.RowDefinitions>
        <TextBlock Foreground="{StaticResource Brush-Grey-03}" Text="DropShadowPanel is only available on Windows 10 Anniversary Update or greater" HorizontalAlignment="Center" VerticalAlignment="Top" Margin="0, 20" x:Name="WarningText" Visibility="Collapsed"></TextBlock>
        
<<<<<<< HEAD
        <ScrollViewer Margin="15" VerticalScrollBarVisibility="Auto" Grid.Row="1">
=======
        <ScrollViewer Margin="15,15,15,0" VerticalScrollBarVisibility="Auto" Grid.Row="1">
>>>>>>> f97399b9
            <StackPanel>
                <TextBlock Style="{StaticResource TitleText}" >TextBlock</TextBlock>
                <Border Style="{StaticResource DividingBorder}"/>
                
                <controls:DropShadowPanel BlurRadius="{Binding BlurRadius.Value, Mode=OneWay}" 
                                          ShadowOpacity="{Binding Opacity.Value, Mode=OneWay}" 
                                          OffsetX="{Binding OffsetX.Value, Mode=OneWay}" 
                                          OffsetY="{Binding OffsetY.Value, Mode=OneWay}"
                                          Color="Black"
                                          VerticalAlignment="Center"
                                          HorizontalAlignment="Center">
                    <TextBlock TextWrapping="Wrap">
                                Lorem ipsum dolor sit amet, consectetur adipiscing elit. In eget sem luctus, gravida diam cursus, rutrum ipsum.
                                Pellentesque semper magna nec sapien ornare tincidunt. Sed pellentesque, turpis quis laoreet pellentesque, urna sapien efficitur nulla,
                                at interdum dolor sapien ut odio. Sed ullamcorper sapien velit, id finibus risus gravida vitae. Morbi ac ultrices lectus. Aenean felis
                                justo, aliquet a risus ut, condimentum malesuada metus. Duis vehicula pharetra dolor vel finibus. Nunc auctor tortor nunc, in varius velit
                                lobortis vel. Duis viverra, ante id mollis mattis, sem mauris ullamcorper dolor, sed rhoncus est erat eget ligula. Aliquam rutrum velit et
                                felis sollicitudin, eget dapibus dui accumsan.
                    </TextBlock>
                </controls:DropShadowPanel>

                <TextBlock Style="{StaticResource TitleText}" >Shapes</TextBlock>
                <Border Style="{StaticResource DividingBorder}"/>

                <StackPanel Orientation="Horizontal">
                    <controls:DropShadowPanel BlurRadius="{Binding BlurRadius.Value, Mode=OneWay}" 
                                              ShadowOpacity="{Binding Opacity.Value, Mode=OneWay}" 
                                              OffsetX="{Binding OffsetX.Value, Mode=OneWay}" 
                                              OffsetY="{Binding OffsetY.Value, Mode=OneWay}" 
                                              Margin="20">
                        <Polygon Points="50,0 0,50 50,50"
                            Stroke="Blue" StrokeThickness="2" Fill="Blue"/>
                    </controls:DropShadowPanel>

                    <controls:DropShadowPanel BlurRadius="{Binding BlurRadius.Value, Mode=OneWay}" 
                                              ShadowOpacity="{Binding Opacity.Value, Mode=OneWay}" 
                                              OffsetX="{Binding OffsetX.Value, Mode=OneWay}" 
                                              OffsetY="{Binding OffsetY.Value, Mode=OneWay}" 
                                              Margin="20">
                        <Rectangle Width="100" Height="50"
                            Stroke="Green" StrokeThickness="5"/>
                    </controls:DropShadowPanel>

                    <controls:DropShadowPanel BlurRadius="{Binding BlurRadius.Value, Mode=OneWay}" 
                                              ShadowOpacity="{Binding Opacity.Value, Mode=OneWay}" 
                                              OffsetX="{Binding OffsetX.Value, Mode=OneWay}" 
                                              OffsetY="{Binding OffsetY.Value, Mode=OneWay}" 
                                             Margin="20">
                        <Polyline Points="0,0 50,50 50,0 0,50"
                            Stroke="Black" StrokeThickness="2"/>
                    </controls:DropShadowPanel>
                </StackPanel>

                <TextBlock Style="{StaticResource TitleText}" >Images</TextBlock>
                <Border Style="{StaticResource DividingBorder}"/>

                <StackPanel Orientation="Horizontal">
                    <controls:DropShadowPanel BlurRadius="{Binding BlurRadius.Value, Mode=OneWay}" 
                                              ShadowOpacity="{Binding Opacity.Value, Mode=OneWay}" 
                                              OffsetX="{Binding OffsetX.Value, Mode=OneWay}" 
                                              OffsetY="{Binding OffsetY.Value, Mode=OneWay}"
                                              Color="Black"
                                              VerticalAlignment="Center"
                                              HorizontalAlignment="Center">
                        <Image Width="200" Source="Unicorn.png" Stretch="Uniform"/>
                    </controls:DropShadowPanel>
                    <controls:DropShadowPanel BlurRadius="{Binding BlurRadius.Value, Mode=OneWay}" 
                                              ShadowOpacity="{Binding Opacity.Value, Mode=OneWay}" 
                                              OffsetX="{Binding OffsetX.Value, Mode=OneWay}" 
                                              OffsetY="{Binding OffsetY.Value, Mode=OneWay}"
                                              Color="Black"
                                              VerticalAlignment="Center"
                                              HorizontalAlignment="Center">
                        <Image Width="200" Source="Trex.png" Stretch="Uniform"/>
                    </controls:DropShadowPanel>
                </StackPanel>
            </StackPanel>
        </ScrollViewer>
    </Grid>
</Page><|MERGE_RESOLUTION|>--- conflicted
+++ resolved
@@ -28,11 +28,7 @@
         </Grid.RowDefinitions>
         <TextBlock Foreground="{StaticResource Brush-Grey-03}" Text="DropShadowPanel is only available on Windows 10 Anniversary Update or greater" HorizontalAlignment="Center" VerticalAlignment="Top" Margin="0, 20" x:Name="WarningText" Visibility="Collapsed"></TextBlock>
         
-<<<<<<< HEAD
-        <ScrollViewer Margin="15" VerticalScrollBarVisibility="Auto" Grid.Row="1">
-=======
         <ScrollViewer Margin="15,15,15,0" VerticalScrollBarVisibility="Auto" Grid.Row="1">
->>>>>>> f97399b9
             <StackPanel>
                 <TextBlock Style="{StaticResource TitleText}" >TextBlock</TextBlock>
                 <Border Style="{StaticResource DividingBorder}"/>
