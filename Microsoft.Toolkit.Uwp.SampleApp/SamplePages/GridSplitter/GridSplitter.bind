<Page
    xmlns="http://schemas.microsoft.com/winfx/2006/xaml/presentation"
    xmlns:x="http://schemas.microsoft.com/winfx/2006/xaml"
    xmlns:local="using:Microsoft.Toolkit.Uwp.SampleApp.SamplePages.ColumnResizer"
    xmlns:d="http://schemas.microsoft.com/expression/blend/2008"
    xmlns:mc="http://schemas.openxmlformats.org/markup-compatibility/2006"
    xmlns:controls="using:Microsoft.Toolkit.Uwp.UI.Controls"
    mc:Ignorable="d">

<<<<<<< HEAD
  <Grid x:Name="RootGrid" Padding="48">
=======
  <Page.Resources>
    <Style TargetType="Border">
        <Setter Property="BorderThickness" Value="1,1,0,0" />
        <Setter Property="Padding" Value="16" />
        <Setter Property="BorderBrush" Value="{ThemeResource SystemControlHighlightChromeHighBrush}" />
    </Style>
    
    <Style TargetType="TextBlock">
        <Setter Property="TextWrapping" Value="Wrap" />
    </Style>
  </Page.Resources>
  
  <Grid x:Name="RootGrid" 
        Background="{ThemeResource ApplicationPageBackgroundThemeBrush}" 
        Margin="48"
        BorderThickness="0,0,1,1"
        BorderBrush="{ThemeResource SystemControlHighlightChromeHighBrush}"
        Height="500"
        VerticalAlignment="Top">
>>>>>>> f8f73ebb
    <Grid.RowDefinitions>
        <RowDefinition MinHeight="100" MaxHeight="300" />
        <RowDefinition Height="200" />
    </Grid.RowDefinitions>
    <Grid.ColumnDefinitions>
        <ColumnDefinition MinWidth="100" MaxWidth="300" />
        <ColumnDefinition />
        <ColumnDefinition />
    </Grid.ColumnDefinitions>

<<<<<<< HEAD
    <Rectangle Grid.Column="0"
               Grid.Row="0"
               Fill="{ThemeResource Brush-Main}"
               Stroke="{ThemeResource Brush-Grey-04}"
               StrokeThickness="1"/>
    <Rectangle Grid.Column="1"
               Grid.Row="0"
               Fill="{ThemeResource Brush-Main}"
               Stroke="{ThemeResource Brush-Grey-04}"
               StrokeThickness="1"/>
    <Rectangle Grid.Column="2"
               Grid.Row="0"
               Fill="{ThemeResource Brush-Main}"
               Stroke="{ThemeResource Brush-Grey-04}"
               StrokeThickness="1"/>
    <Rectangle Grid.Column="0"
               Grid.Row="2"
               Fill="{ThemeResource Brush-Main}"
               Stroke="{ThemeResource Brush-Grey-04}"
               StrokeThickness="1"/>
    <Rectangle Grid.Column="1"
               Grid.Row="2"
               Fill="{ThemeResource Brush-Main}"
               Stroke="{ThemeResource Brush-Grey-04}"
               StrokeThickness="1"/>
    <Rectangle Grid.Column="2"
               Grid.Row="2"
               Fill="{ThemeResource Brush-Main}"
               Stroke="{ThemeResource Brush-Grey-04}"
               StrokeThickness="1"/>
=======
    <Border Grid.Column="0"
            Grid.Row="0">
        <TextBlock>
          This text to simulate the resizing feature of the Grid Splitter Control, try to move the splitter to see the effect RowDefinition MinHeight="100"
        </TextBlock>
    </Border>
    <Border Grid.Column="1"
            Grid.Row="0">
        <TextBlock>
          This text to simulate the resizing feature of the Grid Splitter Control, try to move the splitter to see the effect
        </TextBlock>
    </Border>
    <Border Grid.Column="2"
            Grid.Row="0">
        <TextBlock>
          This text to simulate the resizing feature of the Grid Splitter Control, try to move the splitter to see the effect
        </TextBlock>
    </Border>
>>>>>>> f8f73ebb

    <Border Grid.Column="0"
            Grid.Row="1">
        <TextBlock>
            This text to simulate the resizing feature of the Grid Splitter Control, try to move the splitter to see the effect
        </TextBlock>
    </Border>
    <Border Grid.Column="1"
            Grid.Row="1">
        <TextBlock>
            This text to simulate the resizing feature of the Grid Splitter Control, try to move the splitter to see the effect
        </TextBlock>
    </Border>
    <Border Grid.Column="2"
            Grid.Row="1">
        <TextBlock>
            This text to simulate the resizing feature of the Grid Splitter Control, try to move the splitter to see the effect
        </TextBlock>
    </Border>

    <!--Column Grid Splitter-->
    <controls:GridSplitter
<<<<<<< HEAD
            Width="11"
            Background="{ThemeResource Brush-Grey-04}"
=======
>>>>>>> f8f73ebb
            GripperCursor="@[GripperCursor:Enum:GripperCursorType.Default]"
            HorizontalAlignment="@[HorizontalAlignment:Enum:HorizontalAlignment.Left]"
            Grid.Column="@[Column:Slider:1:0-2]"
            ResizeDirection="@[ResizeDirection:Enum:GridResizeDirection.Auto]"
            ResizeBehavior="@[ResizeBehavior:Enum:GridResizeBehavior.BasedOnAlignment]"
            CursorBehavior="@[CursorBehavior:Enum:SplitterCursorBehavior.ChangeOnSplitterHover]"
            Width="16">
      <controls:GridSplitter.RenderTransform>
        <TranslateTransform X="-8" />
      </controls:GridSplitter.RenderTransform>

    </controls:GridSplitter>

    <!--Row Grid Splitter-->
    <controls:GridSplitter
        Grid.Row="1"
<<<<<<< HEAD
        Background="{ThemeResource Brush-Grey-04}" Height="11"
        HorizontalAlignment="Stretch">
=======
        Grid.ColumnSpan="3"
        VerticalAlignment="Top"
        Height="16">
      <controls:GridSplitter.RenderTransform>
        <TranslateTransform Y="-8" />
      </controls:GridSplitter.RenderTransform>
>>>>>>> f8f73ebb
      <controls:GridSplitter.Element>
        <Grid>
          <TextBlock HorizontalAlignment="Center"
                         IsHitTestVisible="False"
                         VerticalAlignment="Center"
                         Text="&#xE76F;"
                         Foreground="White"
                         FontFamily="Segoe MDL2 Assets">
          </TextBlock>
        </Grid>
      </controls:GridSplitter.Element>
    </controls:GridSplitter>
    
    <VisualStateManager.VisualStateGroups>
      <VisualStateGroup>
        <VisualState x:Name="Full">
          <VisualState.StateTriggers>
            <AdaptiveTrigger MinWindowWidth="600" />
          </VisualState.StateTriggers>
        </VisualState>
        <VisualState x:Name="Small">
          <VisualState.StateTriggers>
            <AdaptiveTrigger MinWindowWidth="0" />
          </VisualState.StateTriggers>

          <VisualState.Setters>
            <Setter Target="RootGrid.Padding" Value="12" />
            <Setter Target="RootGrid.FontSize" Value="12" />
          </VisualState.Setters>
        </VisualState>
      </VisualStateGroup>
    </VisualStateManager.VisualStateGroups>
  </Grid>
</Page><|MERGE_RESOLUTION|>--- conflicted
+++ resolved
@@ -7,9 +7,6 @@
     xmlns:controls="using:Microsoft.Toolkit.Uwp.UI.Controls"
     mc:Ignorable="d">
 
-<<<<<<< HEAD
-  <Grid x:Name="RootGrid" Padding="48">
-=======
   <Page.Resources>
     <Style TargetType="Border">
         <Setter Property="BorderThickness" Value="1,1,0,0" />
@@ -23,13 +20,11 @@
   </Page.Resources>
   
   <Grid x:Name="RootGrid" 
-        Background="{ThemeResource ApplicationPageBackgroundThemeBrush}" 
         Margin="48"
         BorderThickness="0,0,1,1"
         BorderBrush="{ThemeResource SystemControlHighlightChromeHighBrush}"
         Height="500"
         VerticalAlignment="Top">
->>>>>>> f8f73ebb
     <Grid.RowDefinitions>
         <RowDefinition MinHeight="100" MaxHeight="300" />
         <RowDefinition Height="200" />
@@ -40,38 +35,6 @@
         <ColumnDefinition />
     </Grid.ColumnDefinitions>
 
-<<<<<<< HEAD
-    <Rectangle Grid.Column="0"
-               Grid.Row="0"
-               Fill="{ThemeResource Brush-Main}"
-               Stroke="{ThemeResource Brush-Grey-04}"
-               StrokeThickness="1"/>
-    <Rectangle Grid.Column="1"
-               Grid.Row="0"
-               Fill="{ThemeResource Brush-Main}"
-               Stroke="{ThemeResource Brush-Grey-04}"
-               StrokeThickness="1"/>
-    <Rectangle Grid.Column="2"
-               Grid.Row="0"
-               Fill="{ThemeResource Brush-Main}"
-               Stroke="{ThemeResource Brush-Grey-04}"
-               StrokeThickness="1"/>
-    <Rectangle Grid.Column="0"
-               Grid.Row="2"
-               Fill="{ThemeResource Brush-Main}"
-               Stroke="{ThemeResource Brush-Grey-04}"
-               StrokeThickness="1"/>
-    <Rectangle Grid.Column="1"
-               Grid.Row="2"
-               Fill="{ThemeResource Brush-Main}"
-               Stroke="{ThemeResource Brush-Grey-04}"
-               StrokeThickness="1"/>
-    <Rectangle Grid.Column="2"
-               Grid.Row="2"
-               Fill="{ThemeResource Brush-Main}"
-               Stroke="{ThemeResource Brush-Grey-04}"
-               StrokeThickness="1"/>
-=======
     <Border Grid.Column="0"
             Grid.Row="0">
         <TextBlock>
@@ -90,7 +53,6 @@
           This text to simulate the resizing feature of the Grid Splitter Control, try to move the splitter to see the effect
         </TextBlock>
     </Border>
->>>>>>> f8f73ebb
 
     <Border Grid.Column="0"
             Grid.Row="1">
@@ -113,11 +75,6 @@
 
     <!--Column Grid Splitter-->
     <controls:GridSplitter
-<<<<<<< HEAD
-            Width="11"
-            Background="{ThemeResource Brush-Grey-04}"
-=======
->>>>>>> f8f73ebb
             GripperCursor="@[GripperCursor:Enum:GripperCursorType.Default]"
             HorizontalAlignment="@[HorizontalAlignment:Enum:HorizontalAlignment.Left]"
             Grid.Column="@[Column:Slider:1:0-2]"
@@ -134,17 +91,12 @@
     <!--Row Grid Splitter-->
     <controls:GridSplitter
         Grid.Row="1"
-<<<<<<< HEAD
-        Background="{ThemeResource Brush-Grey-04}" Height="11"
-        HorizontalAlignment="Stretch">
-=======
         Grid.ColumnSpan="3"
         VerticalAlignment="Top"
         Height="16">
       <controls:GridSplitter.RenderTransform>
         <TranslateTransform Y="-8" />
       </controls:GridSplitter.RenderTransform>
->>>>>>> f8f73ebb
       <controls:GridSplitter.Element>
         <Grid>
           <TextBlock HorizontalAlignment="Center"
