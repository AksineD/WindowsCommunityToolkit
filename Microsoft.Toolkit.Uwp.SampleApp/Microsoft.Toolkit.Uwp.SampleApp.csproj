--- conflicted
+++ resolved
@@ -516,7 +516,6 @@
     <Content Include="SamplePages\PrintHelper\PrintHelperXaml.bind">
       <SubType>Designer</SubType>
     </Content>
-<<<<<<< HEAD
     <Content Include="SamplePages\GazeInteraction\GazeInteractionXaml.bind">
       <SubType>Designer</SubType>
     </Content>
@@ -529,9 +528,7 @@
     <Content Include="SamplePages\PeoplePicker\PeoplePickerXaml.bind" />
     <Content Include="SamplePages\ProfileCard\ProfileCardXaml.bind" />
     <Content Include="SamplePages\SharePointFiles\SharePointFilesCode.bind" />
-=======
     <Content Include="SamplePages\CameraPreview\CameraPreviewXaml.bind" />
->>>>>>> ec974485
   </ItemGroup>
   <ItemGroup>
     <Compile Include="App.xaml.cs">
@@ -946,12 +943,10 @@
       <Generator>MSBuild:Compile</Generator>
       <SubType>Designer</SubType>
     </Page>
-<<<<<<< HEAD
     <Page Include="SamplePages\UniformGrid\UniformGridPage.xaml">
       <Generator>MSBuild:Compile</Generator>
       <SubType>Designer</SubType>
     </Page>
-=======
     <Page Include="SamplePages\CameraPreview\CameraPreviewPage.xaml">
       <Generator>MSBuild:Compile</Generator>
       <SubType>Designer</SubType>
@@ -960,7 +955,6 @@
       <Generator>MSBuild:Compile</Generator>
       <SubType>Designer</SubType>
     </Page>   
->>>>>>> ec974485
     <Page Include="SamplePages\Carousel\CarouselPage.xaml">
       <Generator>MSBuild:Compile</Generator>
       <SubType>Designer</SubType>
