--- conflicted
+++ resolved
@@ -319,11 +319,8 @@
     <Content Include="SamplePages\Implicit Animations\ImplicitAnimations.png" />
     <Content Include="SamplePages\InAppNotification\InAppNotification.png" />
     <Content Include="SamplePages\Incremental Loading Collection\icon.png" />
-<<<<<<< HEAD
+    <Content Include="SamplePages\LayoutTransformControl\LayoutTransformControl.png" />
     <Content Include="SamplePages\InfiniteCanvas\InfiniteCanvas.png" />
-=======
-    <Content Include="SamplePages\LayoutTransformControl\LayoutTransformControl.png" />
->>>>>>> 44e9edad
     <Content Include="SamplePages\Light\LightBehavior.png" />
     <Content Include="SamplePages\LinkedIn Service\LinkedInLogo.png" />
     <Content Include="Assets\Helpers.png" />
@@ -585,13 +582,11 @@
     <Compile Include="SamplePages\InAppNotification\InAppNotificationPage.xaml.cs">
       <DependentUpon>InAppNotificationPage.xaml</DependentUpon>
     </Compile>
-<<<<<<< HEAD
+    <Compile Include="SamplePages\LayoutTransformControl\LayoutTransformControlPage.xaml.cs">
+      <DependentUpon>LayoutTransformControlPage.xaml</DependentUpon>
+    </Compile>
     <Compile Include="SamplePages\InfiniteCanvas\InfiniteCanvasPage.xaml.cs">
       <DependentUpon>InfiniteCanvasPage.xaml</DependentUpon>
-=======
-    <Compile Include="SamplePages\LayoutTransformControl\LayoutTransformControlPage.xaml.cs">
-      <DependentUpon>LayoutTransformControlPage.xaml</DependentUpon>
->>>>>>> 44e9edad
     </Compile>
     <Compile Include="SamplePages\ListViewExtensions\ListViewExtensionsPage.xaml.cs">
       <DependentUpon>ListViewExtensionsPage.xaml</DependentUpon>
@@ -944,11 +939,11 @@
       <SubType>Designer</SubType>
       <Generator>MSBuild:Compile</Generator>
     </Page>
-<<<<<<< HEAD
+    <Page Include="SamplePages\LayoutTransformControl\LayoutTransformControlPage.xaml">
+      <SubType>Designer</SubType>
+      <Generator>MSBuild:Compile</Generator>
+    </Page>
     <Page Include="SamplePages\InfiniteCanvas\InfiniteCanvasPage.xaml">
-=======
-    <Page Include="SamplePages\LayoutTransformControl\LayoutTransformControlPage.xaml">
->>>>>>> 44e9edad
       <SubType>Designer</SubType>
       <Generator>MSBuild:Compile</Generator>
     </Page>
