// Licensed to the .NET Foundation under one or more agreements.
// The .NET Foundation licenses this file to you under the MIT license.
// See the LICENSE file in the project root for more information.

using System;
using System.Collections.Generic;
using System.Linq;
using System.Numerics;
using System.Threading.Tasks;
using Microsoft.Toolkit.Uwp.SampleApp.Pages;
using Microsoft.Toolkit.Uwp.UI.Animations;
using Microsoft.Toolkit.Uwp.UI.Controls;
using Microsoft.Toolkit.Uwp.UI.Extensions;
using Windows.Foundation.Metadata;
using Windows.UI.Xaml;
using Windows.UI.Xaml.Controls;
using Windows.UI.Xaml.Data;
using Windows.UI.Xaml.Media.Animation;

namespace Microsoft.Toolkit.Uwp.SampleApp
{
    public sealed partial class Shell
    {
        private Sample _currentSample;
        private SampleCategory _selectedCategory;

        public CollectionViewSource SampleView { get; } = new CollectionViewSource();

        private Sample CurrentSample
        {
            get
            {
                return _currentSample;
            }

            set
            {
                _currentSample = value;
                var nop = SetNavViewSelection();
            }
        }

        private async Task SetNavViewSelection()
        {
            if (_currentSample != null)
            {
                var category = await Samples.GetCategoryBySample(_currentSample);

                if ((NavView.MenuItemsSource as IEnumerable<SampleCategory>).Contains(category))
                {
                    NavView.SelectedItem = category;
                }
            }
            else
            {
                NavView.SelectedItem = null;
            }
        }

        private void HideSamplePicker()
        {
            SamplePickerGrid.Visibility = Windows.UI.Xaml.Visibility.Collapsed;
            _selectedCategory = null;

            var noop = SetNavViewSelection();
        }

        private async void ShowSamplePicker(Sample[] samples = null, bool group = false)
        {
            if (samples == null && _currentSample != null)
            {
                var category = await Samples.GetCategoryBySample(_currentSample);
                if (category != null)
                {
                    samples = category.Samples;
                }
            }

            if (samples == null)
            {
                samples = (await Samples.GetCategoriesAsync()).FirstOrDefault()?.Samples;
            }

            if (samples == null)
            {
                return;
            }

            if (SamplePickerGrid.Visibility == Windows.UI.Xaml.Visibility.Visible &&
                SamplePickerGridView.ItemsSource is Sample[] currentSamples &&
                currentSamples.Count() == samples.Count() &&
                currentSamples.Except(samples).Count() == 0)
            {
                return;
            }

<<<<<<< HEAD
            SamplePickerGridView.ItemsSource = samples;
            SamplePickerGridView.TabIndex = 0;
=======
            var groups = samples.GroupBy(sample => sample.Subcategory);

            if (group && groups.Count() > 1)
            {
                SampleView.IsSourceGrouped = true;
                SampleView.Source = groups.OrderBy(g => g.Key);
            }
            else
            {
                SampleView.IsSourceGrouped = false;
                SampleView.Source = samples;
            }

            SamplePickerGridView.ItemsSource = SampleView.View;
>>>>>>> cccdd606

            if (_currentSample != null && samples.Contains(_currentSample))
            {
                SamplePickerGridView.SelectedItem = _currentSample;
            }
            else
            {
                SamplePickerGridView.SelectedItem = null;
            }

            SamplePickerGrid.Visibility = Windows.UI.Xaml.Visibility.Visible;
        }

        private void NavView_ItemInvoked(Microsoft.UI.Xaml.Controls.NavigationView sender, Microsoft.UI.Xaml.Controls.NavigationViewItemInvokedEventArgs args)
        {
            if (args.InvokedItem is SampleCategory category)
            {
                if (SamplePickerGrid.Visibility != Visibility.Collapsed && _selectedCategory == category)
                {
                    // The NavView fires this event twice when the current selected item is clicked
                    // This makes sure the event get's processed correctly
                    var nop = Dispatcher.RunAsync(Windows.UI.Core.CoreDispatcherPriority.Normal, () => HideSamplePicker());
                }
                else
                {
                    _selectedCategory = category;
                    ShowSamplePicker(category.Samples, true);
                }
            }
            else if (args.IsSettingsInvoked)
            {
                HideSamplePicker();
                if (NavigationFrame.CurrentSourcePageType != typeof(About))
                {
                    NavigateToSample(null);
                }
            }
        }

        private void ContentShadow_Tapped(object sender, Windows.UI.Xaml.Input.TappedRoutedEventArgs e)
        {
            HideSamplePicker();
        }

        private void MoreInfoCanvas_Tapped(object sender, Windows.UI.Xaml.Input.TappedRoutedEventArgs e)
        {
            HideMoreInfo();
        }

        private void SamplePickerGridView_ChoosingItemContainer(ListViewBase sender, ChoosingItemContainerEventArgs args)
        {
            if (args.ItemContainer != null)
            {
                return;
            }

            GridViewItem container = (GridViewItem)args.ItemContainer ?? new GridViewItem();

            container.Loaded -= ContainerItem_Loaded;
            container.PointerEntered -= ItemContainer_PointerEntered;
            container.PointerExited -= ItemContainer_PointerExited;

            container.Loaded += ContainerItem_Loaded;
            container.PointerEntered += ItemContainer_PointerEntered;
            container.PointerExited += ItemContainer_PointerExited;

            args.ItemContainer = container;
        }

        private void ContainerItem_Loaded(object sender, RoutedEventArgs e)
        {
            var itemsPanel = (ItemsWrapGrid)SamplePickerGridView.ItemsPanelRoot;
            var itemContainer = (GridViewItem)sender;
            itemContainer.Loaded -= this.ContainerItem_Loaded;

            var button = itemContainer.FindDescendant<Button>();
            if (button != null)
            {
                button.Click -= MoreInfoClicked;
                button.Click += MoreInfoClicked;
            }

            var itemIndex = SamplePickerGridView.IndexFromContainer(itemContainer);

            var referenceIndex = itemsPanel.FirstVisibleIndex;

            if (SamplePickerGridView.SelectedIndex >= 0)
            {
                referenceIndex = SamplePickerGridView.SelectedIndex;
            }

            var relativeIndex = Math.Abs(itemIndex - referenceIndex);

            if (itemContainer.Content != CurrentSample && itemIndex >= 0 && itemIndex >= itemsPanel.FirstVisibleIndex && itemIndex <= itemsPanel.LastVisibleIndex)
            {
                var staggerDelay = TimeSpan.FromMilliseconds(relativeIndex * 30);

                var animationCollection = new AnimationCollection()
                {
                    new OpacityAnimation() { From = 0, To = 1, Duration = TimeSpan.FromMilliseconds(400), Delay = staggerDelay, SetInitialValueBeforeDelay = true },
                    new ScaleAnimation() { From = "0.9", To = "1", Duration = TimeSpan.FromMilliseconds(400), Delay = staggerDelay }
                };

                VisualExtensions.SetNormalizedCenterPoint(itemContainer, "0.5");

                animationCollection.StartAnimation(itemContainer);
            }
        }

        private void ItemContainer_PointerExited(object sender, Windows.UI.Xaml.Input.PointerRoutedEventArgs e)
        {
            var panel = (sender as FrameworkElement).FindDescendant<DropShadowPanel>();
            if (panel != null)
            {
                var animation = new OpacityAnimation() { To = 0, Duration = TimeSpan.FromMilliseconds(1200) };
                animation.StartAnimation(panel);

                var parentAnimation = new ScaleAnimation() { To = "1", Duration = TimeSpan.FromMilliseconds(1200) };
                parentAnimation.StartAnimation(panel.Parent as UIElement);
            }
        }

        private void ItemContainer_PointerEntered(object sender, Windows.UI.Xaml.Input.PointerRoutedEventArgs e)
        {
            if (e.Pointer.PointerDeviceType == Windows.Devices.Input.PointerDeviceType.Mouse)
            {
                var panel = (sender as FrameworkElement).FindDescendant<DropShadowPanel>();
                if (panel != null)
                {
                    panel.Visibility = Visibility.Visible;
                    var animation = new OpacityAnimation() { To = 1, Duration = TimeSpan.FromMilliseconds(600) };
                    animation.StartAnimation(panel);

                    var parentAnimation = new ScaleAnimation() { To = "1.1", Duration = TimeSpan.FromMilliseconds(600) };
                    parentAnimation.StartAnimation(panel.Parent as UIElement);
                }
            }
        }

        private void MoreInfoClicked(object sender, RoutedEventArgs e)
        {
            var button = (Button)sender;
            var sampleData = button.DataContext as Sample;

            var container = button.FindAscendant<GridViewItem>();
            if (container == null)
            {
                return;
            }

            InitMoreInfoContentContainer(container);
            MoreInfoContent.DataContext = sampleData;

            if (MoreInfoCanvas.Visibility == Visibility.Visible)
            {
                HideMoreInfo();
            }
            else
            {
                MoreInfoCanvas.Visibility = Visibility.Visible;
            }
        }

        private void InitMoreInfoContentContainer( GridViewItem container)
        {
            if (MoreInfoContent == null)
            {
                return;
            }

            var point = container.TransformToVisual(this).TransformPoint(new Windows.Foundation.Point(0, 0));
            var x = point.X - ((MoreInfoContent.Width - container.ActualWidth) / 2);
            var y = point.Y - ((MoreInfoContent.Height - container.ActualHeight) / 2);

            x = Math.Max(x, 10);
            x = Math.Min(x, ActualWidth - MoreInfoContent.Width - 10);

            y = Math.Max(y, 10);
            y = Math.Min(y, ActualHeight - MoreInfoContent.Height - 10);

            Canvas.SetLeft(MoreInfoContent, x);
            Canvas.SetTop(MoreInfoContent, y);

            var centerX = (point.X + (container.ActualWidth / 2)) - x;
            var centerY = (point.Y + (container.ActualHeight / 2)) - y;

            VisualExtensions.SetCenterPoint(MoreInfoContent, new Vector3((float)centerX, (float)centerY, 0).ToString());

        }

        private void HideMoreInfo()
        {
            if (MoreInfoImage != null && MoreInfoContent.DataContext != null)
            {
                ConnectedAnimationService.GetForCurrentView().PrepareToAnimate("sample_icon", MoreInfoImage);
            }

            MoreInfoCanvas.Visibility = Visibility.Collapsed;

            if (MoreInfoImage != null && MoreInfoContent.DataContext != null)
            {
                var animation = ConnectedAnimationService.GetForCurrentView().GetAnimation("sample_icon");
                if (ApiInformation.IsTypePresent("Windows.UI.Xaml.Media.Animation.DirectConnectedAnimationConfiguration"))
                {
                    animation.Configuration = new DirectConnectedAnimationConfiguration();
                }

                var t = SamplePickerGridView.TryStartConnectedAnimationAsync(animation, MoreInfoContent.DataContext, "SampleIcon");
            }

            MoreInfoContent.DataContext = null;
        }

        private void Page_SizeChanged(object sender, SizeChangedEventArgs e)
        {
            HideMoreInfo();
        }
    }
}<|MERGE_RESOLUTION|>--- conflicted
+++ resolved
@@ -94,10 +94,10 @@
                 return;
             }
 
-<<<<<<< HEAD
+
             SamplePickerGridView.ItemsSource = samples;
             SamplePickerGridView.TabIndex = 0;
-=======
+
             var groups = samples.GroupBy(sample => sample.Subcategory);
 
             if (group && groups.Count() > 1)
@@ -112,7 +112,6 @@
             }
 
             SamplePickerGridView.ItemsSource = SampleView.View;
->>>>>>> cccdd606
 
             if (_currentSample != null && samples.Contains(_currentSample))
             {
