﻿// Licensed to the .NET Foundation under one or more agreements.
// The .NET Foundation licenses this file to you under the MIT license.
// See the LICENSE file in the project root for more information.

using System;
using System.Collections;
using System.Collections.Generic;
using System.Collections.Specialized;
using System.ComponentModel;
using System.Linq;
using Microsoft.Toolkit.Uwp.UI.Controls.DataGridInternals;
using Microsoft.Toolkit.Uwp.UI.Utilities;
using Microsoft.Toolkit.Uwp.Utilities;
using Windows.UI.Text;
using Windows.UI.Xaml;
using Windows.UI.Xaml.Controls;
using Windows.UI.Xaml.Data;
using Windows.UI.Xaml.Media;

namespace Microsoft.Toolkit.Uwp.UI.Controls
{
    /// <summary>
    /// Represents a <see cref="DataGrid"/> column that hosts textual content in its cells. In edit mode data can be changed to a value from a collection hosted in a ComboBox.
    /// </summary>
    [StyleTypedProperty(Property = "ElementStyle", StyleTargetType = typeof(TextBlock))]
    [StyleTypedProperty(Property = "EditingElementStyle", StyleTargetType = typeof(ComboBox))]
    public class DataGridComboBoxColumn : DataGridBoundColumn
    {
        private const string DATAGRIDCOMBOBOXCOLUMN_fontFamilyName = "FontFamily";
        private const string DATAGRIDCOMBOBOXCOLUMN_fontSizeName = "FontSize";
        private const string DATAGRIDCOMBOBOXCOLUMN_fontStyleName = "FontStyle";
        private const string DATAGRIDCOMBOBOXCOLUMN_fontWeightName = "FontWeight";
        private const string DATAGRIDCOMBOBOXCOLUMN_foregroundName = "Foreground";
        private const string DATAGRIDCOMBOBOXCOLUMN_itemsSourceName = "ItemsSource";
        private const string DATAGRIDCOMBOBOXCOLUMN_displayMemberPathName = "DisplayMemberPath";
        private const double DATAGRIDCOMBOBOXCOLUMN_leftMargin = 12.0;
        private const double DATAGRIDCOMBOBOXCOLUMN_rightMargin = 12.0;

        private double? _fontSize;
        private DataGrid _owningGrid;
        private FontStyle? _fontStyle;
        private FontWeight? _fontWeight;
        private Brush _foreground;
        private HashSet<object> _notifyingDataItems;

        /// <summary>
        /// Identifies the ItemsSource dependency property.
        /// </summary>
        public static readonly DependencyProperty ItemsSourceProperty =
            DependencyProperty.Register(
                DATAGRIDCOMBOBOXCOLUMN_itemsSourceName,
                typeof(IEnumerable),
                typeof(DataGridComboBoxColumn),
                new PropertyMetadata(default(IEnumerable), OnItemSourcePropertyChanged));

        /// <summary>
        /// Gets or sets a collection that is used to generate the content of the ComboBox while in editing mode.
        /// </summary>
        public IEnumerable ItemsSource
        {
            get { return (IEnumerable)GetValue(ItemsSourceProperty); }
            set { SetValue(ItemsSourceProperty, value); }
        }

        private static void OnItemSourcePropertyChanged(DependencyObject comboBoxDependencyObject, DependencyPropertyChangedEventArgs e)
        {
            var comboColumn = comboBoxDependencyObject as DataGridComboBoxColumn;
            comboColumn.NotifyPropertyChanged(DATAGRIDCOMBOBOXCOLUMN_itemsSourceName);
        }

        /// <summary>
        /// Identifies the DisplayMemberPath dependency property.
        /// </summary>
        public static readonly DependencyProperty DisplayMemberPathProperty =
            DependencyProperty.Register(
                DATAGRIDCOMBOBOXCOLUMN_displayMemberPathName,
                typeof(string),
                typeof(DataGridComboBoxColumn),
                new PropertyMetadata(default(string)));

        /// <summary>
        /// Gets or sets the name or path of the property that is displayed in the ComboBox.
        /// </summary>
        public string DisplayMemberPath
        {
            get { return (string)GetValue(DisplayMemberPathProperty); }
            set { SetValue(DisplayMemberPathProperty, value); }
        }

        /// <summary>
        /// Gets or sets the font name.
        /// </summary>
        public FontFamily FontFamily
        {
            get { return (FontFamily)GetValue(FontFamilyProperty); }
            set { SetValue(FontFamilyProperty, value); }
        }

        /// <summary>
        /// Identifies the FontFamily dependency property.
        /// </summary>
        public static readonly DependencyProperty FontFamilyProperty =
            DependencyProperty.Register(
                DATAGRIDCOMBOBOXCOLUMN_fontFamilyName,
                typeof(FontFamily),
                typeof(DataGridComboBoxColumn),
                new PropertyMetadata(null, OnFontFamilyPropertyChanged));

        private static void OnFontFamilyPropertyChanged(DependencyObject comboBoxColumnDependencyObject, DependencyPropertyChangedEventArgs e)
        {
            var comboColumn = comboBoxColumnDependencyObject as DataGridComboBoxColumn;
            comboColumn.NotifyPropertyChanged(DATAGRIDCOMBOBOXCOLUMN_fontFamilyName);
        }

        /// <summary>
        /// Gets or sets the font size.
        /// </summary>
        // Use DefaultValue here so undo in the Designer will set this to NaN
        [DefaultValue(double.NaN)]
        public double FontSize
        {
            get
            {
                return _fontSize ?? double.NaN;
            }

            set
            {
                if (_fontSize != value)
                {
                    _fontSize = value;
                    NotifyPropertyChanged(DATAGRIDCOMBOBOXCOLUMN_fontSizeName);
                }
            }
        }

        /// <summary>
        /// Gets or sets the font style.
        /// </summary>
        public FontStyle FontStyle
        {
            get
            {
                return _fontStyle ?? FontStyle.Normal;
            }

            set
            {
                if (_fontStyle != value)
                {
                    _fontStyle = value;
                    NotifyPropertyChanged(DATAGRIDCOMBOBOXCOLUMN_fontStyleName);
                }
            }
        }

        /// <summary>
        /// Gets or sets the font weight or thickness.
        /// </summary>
        public FontWeight FontWeight
        {
            get
            {
                return _fontWeight ?? FontWeights.Normal;
            }

            set
            {
                if (!_fontWeight.HasValue || _fontWeight.Value.Weight != value.Weight)
                {
                    _fontWeight = value;
                    NotifyPropertyChanged(DATAGRIDCOMBOBOXCOLUMN_fontWeightName);
                }
            }
        }

        /// <summary>
        /// Gets or sets a brush that describes the foreground of the column cells.
        /// </summary>
        public Brush Foreground
        {
            get
            {
                return _foreground;
            }

            set
            {
                if (_foreground != value)
                {
                    _foreground = value;
                    NotifyPropertyChanged(DATAGRIDCOMBOBOXCOLUMN_foregroundName);
                }
            }
        }

        /// <summary>
        /// Gets a <see cref="T:Windows.UI.Xaml.Controls.ComboBox"/> control that is bound to the column's ItemsSource collection.
        /// </summary>
        /// <param name="cell">The cell that will contain the generated element.</param>
        /// <param name="dataItem">The data item represented by the row that contains the intended cell.</param>
        /// <returns>A new <see cref="T:Windows.UI.Xaml.Controls.ComboBox"/> control that is bound to the column's ItemsSource collection.</returns>
        protected override FrameworkElement GenerateEditingElement(DataGridCell cell, object dataItem)
        {
            EnsureColumnBinding(dataItem);

            EnsureDisplayMemberPathExists();

            EnsureItemsSourceBinding();

            var comboBox = new ComboBox
            {
                Margin = default(Thickness),
                HorizontalAlignment = HorizontalAlignment.Stretch,
                VerticalAlignment = VerticalAlignment.Center
            };

            if (dataItem != null)
            {
                var value = TypeHelper.GetNestedPropertyValue(dataItem, Binding.Path.Path);

                var selection = !string.IsNullOrEmpty(DisplayMemberPath)
                    ? ItemsSource?.Cast<object>().FirstOrDefault(x => TypeHelper.GetNestedPropertyValue(x, Binding.Path.Path).Equals(value))
                    : ItemsSource?.Cast<object>().FirstOrDefault(x => x.Equals(value));

                comboBox.SelectedItem = selection;
            }

            var itemsSourceBinding = new Binding
            {
                Source = this,
                Path = new PropertyPath(DATAGRIDCOMBOBOXCOLUMN_itemsSourceName)
            };

            var displayMemberPathBinding = new Binding
            {
                Source = this,
                Path = new PropertyPath(DATAGRIDCOMBOBOXCOLUMN_displayMemberPathName)
            };

            comboBox.SetBinding(ComboBox.ItemsSourceProperty, itemsSourceBinding);

            comboBox.SetBinding(ComboBox.DisplayMemberPathProperty, displayMemberPathBinding);

            if (DependencyProperty.UnsetValue != ReadLocalValue(DataGridComboBoxColumn.FontFamilyProperty))
            {
                comboBox.FontFamily = FontFamily;
            }

            if (_fontSize.HasValue)
            {
                comboBox.FontSize = _fontSize.Value;
            }

            if (_fontStyle.HasValue)
            {
                comboBox.FontStyle = _fontStyle.Value;
            }

            if (_fontWeight.HasValue)
            {
                comboBox.FontWeight = _fontWeight.Value;
            }

            RefreshForeground(comboBox, (cell != null & cell.OwningRow != null) ? cell.OwningRow.ComputedForeground : null);

            comboBox.SelectionChanged += (sender, args) =>
            {
                var item = args.AddedItems.FirstOrDefault();
                if (item != null)
                {
                    var newValue = !string.IsNullOrEmpty(DisplayMemberPath)
                        ? item.GetType().GetProperty(Binding.GetBindingPropertyName())?.GetValue(item)
                        : item;

                    if (dataItem != null)
                    {
                        TypeHelper.SetNestedPropertyValue(ref dataItem, newValue, Binding.Path.Path);
                    }
                    else
                    {
                        var dataType = OwningGrid.ItemsSource.GetItemType();
                        var newDataItem = Activator.CreateInstance(dataType);
                        TypeHelper.SetNestedPropertyValue(ref newDataItem, newValue, Binding.Path.Path);
                        dataItem = newDataItem;
                    }
                }
            };

            return comboBox;
        }

        /// <summary>
        /// Gets a read-only <see cref="T:Windows.UI.Xaml.Controls.TextBlock"/> element that is bound to the column's <see cref="P:Microsoft.Toolkit.Uwp.UI.Controls.DataGridBoundColumn.Binding"/> property value.
        /// </summary>
        /// <param name="cell">The cell that will contain the generated element.</param>
        /// <param name="dataItem">The data item represented by the row that contains the intended cell.</param>
        /// <returns>A new, read-only <see cref="T:Windows.UI.Xaml.Controls.TextBlock"/> element that is bound to the column's <see cref="P:Microsoft.Toolkit.Uwp.UI.Controls.DataGridBoundColumn.Binding"/> property value.</returns>
        protected override FrameworkElement GenerateElement(DataGridCell cell, object dataItem)
        {
            EnsureColumnBinding(dataItem);
            EnsureDisplayMemberPathExists();
            EnsureItemsSourceBinding();

            var textBlockElement = new TextBlock
            {
                Margin = new Thickness(DATAGRIDCOMBOBOXCOLUMN_leftMargin, 0.0, DATAGRIDCOMBOBOXCOLUMN_rightMargin, 0.0),
                VerticalAlignment = VerticalAlignment.Center
            };

            if (DependencyProperty.UnsetValue != ReadLocalValue(DataGridComboBoxColumn.FontFamilyProperty))
            {
                textBlockElement.FontFamily = FontFamily;
            }

            if (_fontSize.HasValue)
            {
                textBlockElement.FontSize = _fontSize.Value;
            }

            if (_fontStyle.HasValue)
            {
                textBlockElement.FontStyle = _fontStyle.Value;
            }

            if (_fontWeight.HasValue)
            {
                textBlockElement.FontWeight = _fontWeight.Value;
            }

            RefreshForeground(textBlockElement, (cell != null & cell.OwningRow != null) ? cell.OwningRow.ComputedForeground : null);

            if (Binding != null && EnsureOwningGrid())
            {
                if (string.IsNullOrEmpty(DisplayMemberPath))
                {
                    textBlockElement.SetBinding(TextBlock.TextProperty, Binding);
                }
                else
                {
                    textBlockElement.Text = GetDisplayValue(dataItem);

                    HookDataItemPropertyChanged(dataItem);
                }
            }

            return textBlockElement;
        }

        /// <summary>
        /// Causes the column cell being edited to revert to the specified value.
        /// </summary>
        /// <param name="editingElement">The element that the column displays for a cell in editing mode.</param>
        /// <param name="uneditedValue">The previous, unedited value in the cell being edited.</param>
        protected override void CancelCellEdit(FrameworkElement editingElement, object uneditedValue)
        {
            var comboBox = editingElement as ComboBox;
<<<<<<< HEAD
            if (comboBox != null && uneditedValue != null)
            {
                var value = TypeHelper.GetNestedPropertyValue(uneditedValue, Binding.Path.Path);
                var selection = ItemsSource?.Cast<object>().FirstOrDefault(x => TypeHelper.GetNestedPropertyValue(x, Binding.Path.Path).Equals(value));
=======
>>>>>>> 28e33ef6

            if (comboBox != null)
            {
                if (uneditedValue != null)
                {
                    var property = uneditedValue.GetType().GetProperty(Binding.Path.Path);

                    if (property == null)
                    {
                        comboBox.SelectedItem = uneditedValue;
                    }
                    else
                    {
                        var value = property.GetValue(uneditedValue);
                        var selection = ItemsSource?.Cast<object>().FirstOrDefault(x => x.GetType().GetProperty(Binding.Path.Path).GetValue(x).Equals(value));

                        comboBox.SelectedItem = selection;
                    }
                }
                else
                {
                    comboBox.SelectedItem = null;
                }
            }
        }

        /// <summary>
        /// Called when the cell in the column enters editing mode.
        /// </summary>
        /// <param name="editingElement">The element that the column displays for a cell in editing mode.</param>
        /// <param name="editingEventArgs">Information about the user gesture that is causing a cell to enter editing mode.</param>
        /// <returns>The unedited value. </returns>
        protected override object PrepareCellForEdit(FrameworkElement editingElement, RoutedEventArgs editingEventArgs)
        {
            return (editingElement as ComboBox)?.SelectedItem;
        }

        /// <summary>
        /// Called by the DataGrid control when this column asks for its elements to be updated, because a property changed.
        /// </summary>
        protected internal override void RefreshCellContent(FrameworkElement element, Brush computedRowForeground, string propertyName)
        {
            if (element == null)
            {
                throw new ArgumentNullException(nameof(element));
            }

            var comboBox = element as ComboBox;
            if (comboBox == null)
            {
                var textBlock = element as TextBlock;
                if (textBlock == null)
                {
                    throw DataGridError.DataGrid.ValueIsNotAnInstanceOfEitherOr(nameof(element), typeof(ComboBox), typeof(TextBlock));
                }

                if (propertyName == DATAGRIDCOMBOBOXCOLUMN_fontFamilyName)
                {
                    textBlock.FontFamily = FontFamily;
                }
                else if (propertyName == DATAGRIDCOMBOBOXCOLUMN_fontSizeName)
                {
                    SetTextFontSize(textBlock, TextBlock.FontSizeProperty);
                }
                else if (propertyName == DATAGRIDCOMBOBOXCOLUMN_fontStyleName)
                {
                    textBlock.FontStyle = FontStyle;
                }
                else if (propertyName == DATAGRIDCOMBOBOXCOLUMN_fontWeightName)
                {
                    textBlock.FontWeight = FontWeight;
                }
                else if (propertyName == DATAGRIDCOMBOBOXCOLUMN_foregroundName)
                {
                    RefreshForeground(textBlock, computedRowForeground);
                }
                else if (propertyName == DATAGRIDCOMBOBOXCOLUMN_itemsSourceName)
                {
                    OwningGrid.OnColumnBindingChanged(this);
                }
                else
                {
                    if (FontFamily != null)
                    {
                        textBlock.FontFamily = FontFamily;
                    }

                    SetTextFontSize(textBlock, TextBlock.FontSizeProperty);
                    textBlock.FontStyle = FontStyle;
                    textBlock.FontWeight = FontWeight;
                    RefreshForeground(textBlock, computedRowForeground);
                }

                return;
            }

            if (propertyName == DATAGRIDCOMBOBOXCOLUMN_fontFamilyName)
            {
                comboBox.FontFamily = FontFamily;
            }
            else if (propertyName == DATAGRIDCOMBOBOXCOLUMN_fontSizeName)
            {
                SetTextFontSize(comboBox, ComboBox.FontSizeProperty);
            }
            else if (propertyName == DATAGRIDCOMBOBOXCOLUMN_fontStyleName)
            {
                comboBox.FontStyle = FontStyle;
            }
            else if (propertyName == DATAGRIDCOMBOBOXCOLUMN_fontWeightName)
            {
                comboBox.FontWeight = FontWeight;
            }
            else if (propertyName == DATAGRIDCOMBOBOXCOLUMN_foregroundName)
            {
                RefreshForeground(comboBox, computedRowForeground);
            }
            else
            {
                if (FontFamily != null)
                {
                    comboBox.FontFamily = FontFamily;
                }

                SetTextFontSize(comboBox, ComboBox.FontSizeProperty);
                comboBox.FontStyle = FontStyle;
                comboBox.FontWeight = FontWeight;
                RefreshForeground(comboBox, computedRowForeground);
            }
        }

        /// <summary>
        /// Called when the computed foreground of a row changed.
        /// </summary>
        protected internal override void RefreshForeground(FrameworkElement element, Brush computedRowForeground)
        {
            if (element is ComboBox comboBox)
            {
                RefreshForeground(comboBox, computedRowForeground);
            }
            else if (element is TextBlock textBlock)
            {
                RefreshForeground(textBlock, computedRowForeground);
            }
        }

        private void RefreshForeground(ComboBox comboBox, Brush computedRowForeground)
        {
            if (Foreground == null)
            {
                if (computedRowForeground != null)
                {
                    comboBox.Foreground = computedRowForeground;
                }
            }
            else
            {
                comboBox.Foreground = Foreground;
            }
        }

        private void RefreshForeground(TextBlock textBlock, Brush computedRowForeground)
        {
            if (Foreground == null)
            {
                if (computedRowForeground != null)
                {
                    textBlock.Foreground = computedRowForeground;
                }
            }
            else
            {
                textBlock.Foreground = Foreground;
            }
        }

        private void SetTextFontSize(DependencyObject textElement, DependencyProperty fontSizeProperty)
        {
            double newFontSize = FontSize;
            if (double.IsNaN(newFontSize))
            {
                textElement.ClearValue(fontSizeProperty);
            }
            else
            {
                textElement.SetValue(fontSizeProperty, newFontSize);
            }
        }

        private bool EnsureOwningGrid()
        {
            if (OwningGrid != null)
            {
                if (OwningGrid != _owningGrid)
                {
                    _owningGrid = OwningGrid;
                    _owningGrid.Columns.CollectionChanged += new NotifyCollectionChangedEventHandler(Columns_CollectionChanged);
                    _owningGrid.LoadingRow += OwningGrid_LoadingRow;
                    _owningGrid.UnloadingRow += OwningGrid_UnloadingRow;
                    _owningGrid.CellEditEnded += OwningGrid_CellEditEnded;
                }

                return true;
            }

            return false;
        }

        private void OwningGrid_LoadingRow(object sender, DataGridRowEventArgs e)
        {
            HookDataItemPropertyChanged(e.Row.DataContext);
            SetDisplayMemberPathValue(e.Row);
        }

        private void OwningGrid_UnloadingRow(object sender, DataGridRowEventArgs e)
        {
            UnhookDataItemPropertyChanged(e.Row.DataContext);
        }

        private void OwningGrid_CellEditEnded(object sender, DataGridCellEditEndedEventArgs e)
        {
            SetDisplayMemberPathValue(e.Row);
        }

        private void Columns_CollectionChanged(object sender, NotifyCollectionChangedEventArgs e)
        {
            if (OwningGrid == null && _owningGrid != null)
            {
                _notifyingDataItems?.Clear();
                _owningGrid.Columns.CollectionChanged -= new NotifyCollectionChangedEventHandler(Columns_CollectionChanged);
                _owningGrid.LoadingRow -= OwningGrid_LoadingRow;
                _owningGrid.UnloadingRow -= this.OwningGrid_UnloadingRow;
                _owningGrid.CellEditEnded -= OwningGrid_CellEditEnded;
                _owningGrid = null;
            }
        }

        private void SetDisplayMemberPathValue(DataGridRow row)
        {
            if (OwningGrid != null && !string.IsNullOrEmpty(DisplayMemberPath))
            {
                var textBlock = GetCellContent(row) as TextBlock;
                if (textBlock != null)
                {
                    var displayValue = GetDisplayValue(row.DataContext);

                    textBlock.Text = displayValue;
                }
            }
        }

        private string GetDisplayValue(object dataItem)
        {
            if (Binding?.Path != null && dataItem != null)
            {
                var value = TypeHelper.GetNestedPropertyValue(dataItem, Binding.Path.Path);

                var item = ItemsSource?.Cast<object>().FirstOrDefault(x => TypeHelper.GetNestedPropertyValue(x, Binding.Path.Path).Equals(value));

                var displayValue = item?.GetType().GetProperty(DisplayMemberPath).GetValue(item) ?? string.Empty;

                return displayValue as string ?? displayValue.ToString();
            }

            return string.Empty;
        }

        private void EnsureColumnBinding(object dataItem)
        {
            if (Binding?.Path == null)
            {
                if (!string.IsNullOrEmpty(Header as string))
                {
                    throw DataGridError.DataGridComboBoxColumn.UnsetBinding(Header as string);
                }

                throw DataGridError.DataGridComboBoxColumn.UnsetBinding(GetType());
            }

            if (TypeHelper.GetNestedPropertyValue(dataItem, Binding.Path.Path)?.GetType().GetProperties().Any(x => x.Name.Equals(Binding.GetBindingPropertyName())) ?? false)
            {
                throw DataGridError.DataGridComboBoxColumn.UnknownBindingPath(Binding, dataItem.GetType());
            }
        }

        private void EnsureDisplayMemberPathExists()
        {
            if (!string.IsNullOrEmpty(DisplayMemberPath))
            {
                var type = ItemsSource?.GetItemType();

                if (ItemsSource != null && !type.GetProperties().Any(x => x.Name.Equals(DisplayMemberPath)))
                {
                    throw DataGridError.DataGridComboBoxColumn.UnknownDisplayMemberPath(DisplayMemberPath, type);
                }
            }
        }

        private void EnsureItemsSourceBinding()
        {
            if (!string.IsNullOrEmpty(DisplayMemberPath) && ItemsSource != null)
            {
                var item = ItemsSource.Cast<object>().FirstOrDefault();

                if (item != null && !item.GetType().GetProperties().Any(y => y.Name.Equals(Binding.GetBindingPropertyName())))
                {
                    throw DataGridError.DataGridComboBoxColumn.UnknownItemsSourcePath(Binding);
                }
            }
        }

        private void HookDataItemPropertyChanged(object dataItem)
        {
            if (Binding.Mode == BindingMode.OneTime)
            {
                return;
            }

            var notifyingDataItem = dataItem as INotifyPropertyChanged;

            if (notifyingDataItem == null)
            {
                return;
            }

            if (_notifyingDataItems == null)
            {
                _notifyingDataItems = new HashSet<object>();
            }

            if (!_notifyingDataItems.Contains(dataItem))
            {
                notifyingDataItem.PropertyChanged += DataItem_PropertyChanged;
                _notifyingDataItems.Add(dataItem);
            }
        }

        private void UnhookDataItemPropertyChanged(object dataItem)
        {
            if (_notifyingDataItems == null)
            {
                return;
            }

            var notifyingDataItem = dataItem as INotifyPropertyChanged;

            if (notifyingDataItem == null)
            {
                return;
            }

            if (_notifyingDataItems.Contains(dataItem))
            {
                notifyingDataItem.PropertyChanged -= DataItem_PropertyChanged;
                _notifyingDataItems.Remove(dataItem);
            }
        }

        private void DataItem_PropertyChanged(object dataItem, PropertyChangedEventArgs e)
        {
            if (this.OwningGrid != null && Binding?.Path != null && this.Binding.Path.Path == e.PropertyName)
            {
                var dataGridRow = OwningGrid.GetRowFromItem(dataItem);

                if (dataGridRow != null && this.GetCellContent(dataGridRow) is TextBlock textBlockElement)
                {
                    textBlockElement.Text = GetDisplayValue(dataItem);
                }
            }
        }
    }
}<|MERGE_RESOLUTION|>--- conflicted
+++ resolved
@@ -355,19 +355,12 @@
         protected override void CancelCellEdit(FrameworkElement editingElement, object uneditedValue)
         {
             var comboBox = editingElement as ComboBox;
-<<<<<<< HEAD
-            if (comboBox != null && uneditedValue != null)
-            {
-                var value = TypeHelper.GetNestedPropertyValue(uneditedValue, Binding.Path.Path);
-                var selection = ItemsSource?.Cast<object>().FirstOrDefault(x => TypeHelper.GetNestedPropertyValue(x, Binding.Path.Path).Equals(value));
-=======
->>>>>>> 28e33ef6
 
             if (comboBox != null)
             {
                 if (uneditedValue != null)
                 {
-                    var property = uneditedValue.GetType().GetProperty(Binding.Path.Path);
+                    var property = uneditedValue.GetType().GetNestedProperty(Binding.Path.Path);
 
                     if (property == null)
                     {
@@ -375,8 +368,8 @@
                     }
                     else
                     {
-                        var value = property.GetValue(uneditedValue);
-                        var selection = ItemsSource?.Cast<object>().FirstOrDefault(x => x.GetType().GetProperty(Binding.Path.Path).GetValue(x).Equals(value));
+                        var value = TypeHelper.GetNestedPropertyValue(uneditedValue, Binding.Path.Path);
+                        var selection = ItemsSource?.Cast<object>().FirstOrDefault(x => TypeHelper.GetNestedPropertyValue(x, Binding.Path.Path).Equals(value));
 
                         comboBox.SelectedItem = selection;
                     }
