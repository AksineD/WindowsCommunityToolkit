---
title: InAppNotification XAML Control
author: nmetulev
description: The InAppNotification control offers the ability to show local notifications in your application.
keywords: windows 10, uwp, uwp community toolkit, uwp toolkit, InAppNotification, in app notification, xaml control, xaml
---

# InAppNotification 

The [InAppNotification](https://docs.microsoft.com/dotnet/api/microsoft.toolkit.uwp.ui.controls.inappnotification) control offers the ability to show local notifications in your application.

The control should be placed where you want your notification to be displayed in the page, generally in the root grid.

> [!NOTE]
Since the control is part of the page visual tree, it will render in the order it was added in the parent control, and might be hidden by other elements. For the control to render on top of other elements, add it as the last child of the parent control or set the Canvas.ZIndex to a high number.

## Syntax

```xaml
<controls:InAppNotification>
    <!-- InAppNotification content -->
</controls:InAppNotification>
```

## Sample Output

![InAppNotification animation](../resources/images/Controls/InAppNotification/InAppNotification.gif)

## Properties

| Property | Type | Description |
| -- | -- | -- |
| AnimationDuration | TimeSpan | Gets or sets a value indicating the duration of the popup animation (in milliseconds) |
| HorizontalOffset | double | Gets or sets a value indicating the horizontal offset of the popup animation |
| ShowDismissButton | bool | Gets or sets a value indicating whether to show the Dismiss button of the control |
| VerticalOffset | double | Gets or sets a value indicating the vertical offset of the popup animation |

## Methods

| Methods | Return Type | Description |
| -- | -- | -- |
| Dismiss() | void | Dismiss the notification |
| Show(int) | void | Show notification using the current template |
| Show(String, int) | void | Show notification using text as the content of the notification with a display duration |
| Show(DataTemplate, int) | void | Show notification using DataTemplate as the content of the notification with a display duration |
| Show(UIElement, int) | void | Show notification using UIElement as the content of the notification with a display duration |

## Events

| Events | Description |
| -- | -- |
| Closed | Event raised when the notification is closed |
| Closing | Event raised when the notification is closing |
| Opened | Event raised when the notification is opened |
| Opening | Event raised when the notification is opening |

### Examples

- You have multiple options to show an in-app notification.

    - By simply displaying the notification using the current template

        ```csharp
        ExampleInAppNotification.Show();
        ```

    - By using a simple text content.

        ```csharp
        ExampleInAppNotification.Show("Some text.");
        ```

    - By using a UIElement (with a container as parent, ex: Grid)

        ```csharp
        var grid = new Grid();

        // TODO : Construct the Grid in C#

<<<<<<< HEAD
        ExampleInAppNotification.Show(grid);
        ```
=======
### StackMode

By default, each time you display an in-app notification using the same control, each notification will replace the previous one.
You can change this behavior with one of these values:

| StackMode properties | Description |
| -- | -- |
| `Replace` | Default mode, replace previous notification |
| `QueueBehind` | Store every notifications to show, when you dismiss a notification the remaining ones will be displayed successively |
| `StackInFront` | Store every notifications to show, when you show a notification it will be displayed in priority (in the reverse order of `QueueBehind` mode) |

## Events
>>>>>>> 684f998a

    - By using a DataTemplate

        ```csharp
        object inAppNotificationWithButtonsTemplate;
        bool isTemplatePresent = Resources.TryGetValue("InAppNotificationWithButtonsTemplate", out inAppNotificationWithButtonsTemplate);

        if (isTemplatePresent && inAppNotificationWithButtonsTemplate is DataTemplate)
        {
            ExampleInAppNotification.Show(inAppNotificationWithButtonsTemplate as DataTemplate);
        }
        ```

- By passing a second argument to the `Show()` method, you can set the duration of the notification (in milliseconds).

    ```csharp
    ExampleInAppNotification.Show("Some text.", 2000); // the notification will appear for 2 seconds
    ```

- Call Dismiss to dismiss the notification

    ```csharp
    ExampleInAppNotification.Dismiss();
    ```

- Use EventArgs to find the dismiss kind of the InAppNotification in and Closed

    ```csharp
    private void InAppNotification_OnClosing(object sender, InAppNotificationDismissingEventArgs e)
    {
        if (e.DismissKind == InAppNotificationDismissKind.User)
        {
            // When the user asked to dismiss the notification
        }
        if (e.DismissKind == InAppNotificationDismissKind.Timeout)
        {
            // When the notification is dismissed after timeout
        }
    }
    ```

- The in-app notification control is designed to support multiple styles. The default style applied is the Microsoft Edge-like notification. Other styles have been added to the Toolkit so you can easily switch to another of your favorite In App Notification styles.

    Here is the list of existing styles :

    - [Microsoft Edge notification style](https://github.com/Microsoft/UWPCommunityToolkit/blob/master/Microsoft.Toolkit.Uwp.UI.Controls/InAppNotification/Styles/MSEdgeNotificationStyle.xaml)

        ![Microsoft Edge notification style](../resources/images/Controls/InAppNotification/MicrosoftEdge-Notification-Style.png)

    - [Visual Studio Code notification style](https://github.com/Microsoft/UWPCommunityToolkit/blob/master/Microsoft.Toolkit.Uwp.UI.Controls/InAppNotification/Styles/VSCodeNotificationStyle.xaml)

        ![Visual Studio Code notification style](../resources/images/Controls/InAppNotification/VisualStudioCode-Notification-style.png)

    If you want to use another style than the default one, please follow the example below :

    - Import external styles in your resources

    ```xaml
    <Page.Resources>
        <ResourceDictionary>
            <ResourceDictionary.MergedDictionaries>
                <ResourceDictionary Source="ms-appx:///Microsoft.Toolkit.Uwp.UI.Controls/InAppNotification/Styles/VSCodeNotificationStyle.xaml" />
            </ResourceDictionary.MergedDictionaries>
        </ResourceDictionary>
    </Page.Resources>
    ```

    - Apply the `Style`

        ```xaml
        <controls:InAppNotification x:Name="ExampleVSCodeInAppNotification" Style="{StaticResource VSCodeNotificationStyle}" />
        ```

## Adding styles to Toolkit

If you want to add styles to the Toolkit, please follow these steps :

1. Create a `ResourceDictionary` file in [Microsoft.Toolkit.Uwp.UI.Controls/InAppNotification/Styles/](https://github.com/Microsoft/UWPCommunityToolkit/tree/master/Microsoft.Toolkit.Uwp.UI.Controls/InAppNotification/Styles) folder
2. Create a new `Style` with `TargetType="local:InAppNotification"`
3. Create a new `ControlTemplate` with `TargetType="local:InAppNotification"` and add a `ContentPresenter` inside the Template
4. Do not forget to set the `Template` property inside your `Style` resource

## Sample Code

[InAppNotification Sample Page Source](https://github.com/Microsoft/UWPCommunityToolkit/tree/master/Microsoft.Toolkit.Uwp.SampleApp/SamplePages/InAppNotification). You can see this in action in [UWP Community Toolkit Sample App](https://www.microsoft.com/store/apps/9NBLGGH4TLCQ).

## Default Template 

[InAppNotification XAML File](https://github.com/Microsoft/UWPCommunityToolkit/blob/master/Microsoft.Toolkit.Uwp.UI.Controls/InAppNotification/InAppNotification.xaml) is the XAML template used in the toolkit for the default styling.

## Requirements

| Device family | Universal, 10.0.14393.0 or higher |
| -- | -- |
| Namespace | Microsoft.Toolkit.Uwp.UI.Controls |
| NuGet package | [Microsoft.Toolkit.Uwp.UI.Controls](https://www.nuget.org/packages/Microsoft.Toolkit.Uwp.UI.Controls/) |

## API

* [InAppNotification source code](https://github.com/Microsoft/UWPCommunityToolkit/tree/master/Microsoft.Toolkit.Uwp.UI.Controls/InAppNotification)<|MERGE_RESOLUTION|>--- conflicted
+++ resolved
@@ -33,7 +33,19 @@
 | AnimationDuration | TimeSpan | Gets or sets a value indicating the duration of the popup animation (in milliseconds) |
 | HorizontalOffset | double | Gets or sets a value indicating the horizontal offset of the popup animation |
 | ShowDismissButton | bool | Gets or sets a value indicating whether to show the Dismiss button of the control |
+| StackMode | StackMode | Gets or sets a value indicating the stack mode of the notifications |
 | VerticalOffset | double | Gets or sets a value indicating the vertical offset of the popup animation |
+
+### StackMode
+
+By default, each time you display an in-app notification using the same control, each notification will replace the previous one.
+You can change this behavior with one of these values:
+
+| StackMode properties | Description |
+| -- | -- |
+| Replace | Default mode, replace previous notification |
+| QueueBehind | Store every notifications to show, when you dismiss a notification the remaining ones will be displayed successively |
+| StackInFront | Store every notifications to show, when you show a notification it will be displayed in priority (in the reverse order of `QueueBehind` mode) |
 
 ## Methods
 
@@ -76,24 +88,8 @@
         var grid = new Grid();
 
         // TODO : Construct the Grid in C#
-
-<<<<<<< HEAD
         ExampleInAppNotification.Show(grid);
         ```
-=======
-### StackMode
-
-By default, each time you display an in-app notification using the same control, each notification will replace the previous one.
-You can change this behavior with one of these values:
-
-| StackMode properties | Description |
-| -- | -- |
-| `Replace` | Default mode, replace previous notification |
-| `QueueBehind` | Store every notifications to show, when you dismiss a notification the remaining ones will be displayed successively |
-| `StackInFront` | Store every notifications to show, when you show a notification it will be displayed in priority (in the reverse order of `QueueBehind` mode) |
-
-## Events
->>>>>>> 684f998a
 
     - By using a DataTemplate
 
