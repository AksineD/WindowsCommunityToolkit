--- conflicted
+++ resolved
@@ -2,11 +2,7 @@
 title: Light animation behavior
 author: nmetulev
 description: The Light animation behavior performs a point light in the middle of a given UIElement. 
-<<<<<<< HEAD
-keywords: windows 10, uwp, uwp community toolkit, uwp toolkit, light, light animation
-=======
 keywords: windows 10, uwp, windows community toolkit, uwp community toolkit, uwp toolkit, light, light animation
->>>>>>> 20a8f7fe
 dev_langs:
   - csharp
   - vb
