--- conflicted
+++ resolved
@@ -62,11 +62,7 @@
 ## Examples
 
 - The light behavior is great at drawing the user's eye towards a particular pieces of user interface. Closer the light source, the more focused it will be, but, will make the overall UI element darker. The further away from the light source the more the light will spread over the UIElement.
-<<<<<<< HEAD
-- Use this to create chaining animations with other animations. Visit the [AnimationSet](https://docs.microsoft.com/windows/uwpcommunitytoolkit/animations/animationset) documentation for more information.
-=======
 - Use this to create chaining animations with other animations. Visit the [AnimationSet](AnimationSet.md) documentation for more information.
->>>>>>> 66701e89
 
     **Sample Code**
     
