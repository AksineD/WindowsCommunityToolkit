---
title: AnimationSet class
author: Vijay-Nirmal
description: The AnimationSet class defines an object for storing and managing Storyboard and CompositionAnimations for an element
keywords: windows 10, uwp, uwp community toolkit, uwp toolkit, animationset, animationset class
---

# AnimationSet

The [AnimationSet](https://docs.microsoft.com/dotnet/api/microsoft.toolkit.uwp.ui.animations.animationset) class defines an object for storing and managing [Storyboard](https://docs.microsoft.com/uwp/api/Windows.UI.Xaml.Media.Animation.Storyboard) and [CompositionAnimations](https://docs.microsoft.com/windows/uwp/composition/composition-animation) for an element. AnimationSet includes [Blur](https://docs.microsoft.com/windows/uwpcommunitytoolkit/animations/blur), [Fade](https://docs.microsoft.com/windows/uwpcommunitytoolkit/animations/fade), [Light](https://docs.microsoft.com/windows/uwpcommunitytoolkit/animations/light), [Offset](https://docs.microsoft.com/windows/uwpcommunitytoolkit/animations/offset), [Rotate](https://docs.microsoft.com/windows/uwpcommunitytoolkit/animations/rotate), [Saturation](https://docs.microsoft.com/windows/uwpcommunitytoolkit/animations/saturation) and [Scale](https://docs.microsoft.com/windows/uwpcommunitytoolkit/animations/scale) animations. AnimationSet animations is applied to all the XAML elements in its parent control/panel. AnimationSet animations doesn't affect the functionality of the control.

## Syntax

**XAML**

```xaml
<Page ...
     xmlns:interactivity="using:Microsoft.Xaml.Interactivity"  
     xmlns:behaviors="using:Microsoft.Toolkit.Uwp.UI.Animations.Behaviors"/>
 
<interactivity:Interaction.Behaviors>
    <interactivity:BehaviorCollection>
        <behaviors:Blur Value="10" Duration="2500" AutomaticallyStart="True"/>
        <behaviors:Scale ScaleX="2" ScaleY="2" Duration="2500" AutomaticallyStart="True"/>
        <!-- Others -->
    </interactivity:BehaviorCollection>
</interactivity:Interaction.Behaviors> 
```

**C#**

```csharp
var anim = MyUIElement.Light(5).Offset(offsetX: 100, offsetY: 100).Saturation(0.5).Scale(scaleX: 2, scaleY: 2);
anim.SetDurationForAll(2500);
anim.SetDelay(250);
anim.Start();
```

## Sample Output

![AnimationSet animations](../resources/images/Animations/Chaining-Animations-Light-Offset-Saturation-Scale.gif)

## Properties

| Property | Type | Description |
| -- | -- | -- |
| Element | UIElement | Gets the UIElement |
| State | [AnimationSetState](https://docs.microsoft.com/dotnet/api/microsoft.toolkit.uwp.ui.animations.animationsetstate) | Gets the current state of the AnimationSet |
| UseComposition | Boolean | Gets or sets a value indicating whether composition must be use even on SDK > 10586 |
| Visual | Visual | Gets the Visual object that backs the XAML element |

### EasingType

You can change the way how the animation interpolates between keyframes by defining the EasingType.

| EasingType | Explanation                                                                                                | Graphical Explanation                      |
| ---------- | ---------------------------------------------------------------------------------------------------------- | ------------------------------------------ |
| Default    | Creates an animation that accelerates with the default EasingType which is specified in AnimationExtensions.DefaultEasingType which is by default Cubic |                                                                                                                           |
| Linear     | Creates an animation that accelerates or decelerates linear                                                                                             |                                                                                                                           |
<<<<<<< HEAD
| Back       | Retracts the motion of an animation slightly before it begins to animate in the path indicated                                                          | ![BackEase](https://docs.microsoft.com/dotnet/framework/wpf/graphics-multimedia/media/backease-graph.png)           |
| Bounce     | Creates a bouncing effect                                                                                                                               | ![BounceEase](https://docs.microsoft.com/dotnet/framework/wpf/graphics-multimedia/media/bounceease-graph.png)       |
| Circle     | Creates an animation that accelerates or decelerates using a circular function                                                                          | ![CircleEase](https://docs.microsoft.com/dotnet/framework/wpf/graphics-multimedia/media/circleease-graph.png)       |
| Cubic      | Creates an animation that accelerates or decelerates using the formula f(t) = t3                                                                        | ![CubicEase](https://docs.microsoft.com/dotnet/framework/wpf/graphics-multimedia/media/cubicease-graph.png)         |
| Elastic    | Creates an animation that resembles a spring oscillating back and forth until it comes to rest                                                          | ![ElasticEase](https://docs.microsoft.com/dotnet/framework/wpf/graphics-multimedia/media/elasticease-graph.png)     |
| Quadratic  | Creates an animation that accelerates or decelerates using the formula f(t) = t2                                                                        | ![QuadraticEase](https://docs.microsoft.com/dotnet/framework/wpf/graphics-multimedia/media/quadraticease-graph.png) |
| Quartic    | Creates an animation that accelerates or decelerates using the formula f(t) = t4                                                                        | ![QuarticEase](https://docs.microsoft.com/dotnet/framework/wpf/graphics-multimedia/media/quarticease-graph.png)     |
| Quintic    | Create an animation that accelerates or decelerates using the formula f(t) = t5                                                                         | ![QuinticEase](https://docs.microsoft.com/dotnet/framework/wpf/graphics-multimedia/media/quinticease-graph.png)     |
| Sine       | Creates an animation that accelerates or decelerates using a sine formula                                                                               | ![SineEase](https://docs.microsoft.com/dotnet/framework/wpf/graphics-multimedia/media/sineease-graph.png)           |

> [!IMPORTANT]
EasingType is used only when AnimationSet.UseComposition == false

> [!NOTE]
Blur, Light and Saturation animation don't support easing

## Methods

| Methods | Description |
| -- | -- |
| AddCompositionAnimation(String, CompositionAnimation) | Adds a composition animation to be run on StartAsync() |
| AddCompositionDirectPropertyChange(String, Object) | Adds a composition property that will change instantaneously |
| AddCompositionEffectAnimation(CompositionObject, CompositionAnimation, String) | Adds a composition effect animation to be run on backing Visual |
| AddStoryboardAnimation(String, Timeline) | Adds a storyboard animation to be run |
| Dispose() | Dispose resources |
| RemoveCompositionAnimation(String) | Removes a composition animation from being run on Visual property |
| RemoveCompositionDirectPropertyChange(String) | Removes a composition property change |
| SetDelay(Double) | Ovewrites the delay time on all animations after last Then() to the specified value |
| SetDelay(TimeSpan) | Ovewrites the delay time on all animations after last Then() to the specified value |
| SetDelayForAll(Double)| Ovewrites the delay time on all animations to the specified value |
| SetDelayForAll(TimeSpan) | Ovewrites the delay time on all animations to the specified value |
| SetDuration(Double) | Ovewrites the duration on all animations after last Then() to the specified value |
| SetDuration(TimeSpan) | Ovewrites the duration on all animations after last Then() to the specified value |
| SetDurationForAll(Double) | Ovewrites the duration on all animations to the specified value |
| SetDurationForAll(TimeSpan) | Ovewrites the duration on all animations to the specified value |
| Start() | Stats all animations. This method is not awaitable. |
| StartAsync() | Starts all animations and returns an awaitable task |
| Stop() | Stops all animations |
| Then() | Wait for existing animations to complete before running new animations |

## Events

| Events | Description |
| -- | -- |
| Completed | Occurs when all animations have completed |
=======
| Back       | Retracts the motion of an animation slightly before it begins to animate in the path indicated                                                          | ![BackEase](https://docs.microsoft.com/en-us/dotnet/framework/wpf/graphics-multimedia/media/backease-graph.png)           |
| Bounce     | Creates a bouncing effect                                                                                                                               | ![BounceEase](https://docs.microsoft.com/en-us/dotnet/framework/wpf/graphics-multimedia/media/bounceease-graph.png)       |
| Circle     | Creates an animation that accelerates or decelerates using a circular function                                                                          | ![CircleEase](https://docs.microsoft.com/en-us/dotnet/framework/wpf/graphics-multimedia/media/circleease-graph.png)       |
| Cubic      | Creates an animation that accelerates or decelerates using the formula f(t) = t3                                                                        | ![CubicEase](https://docs.microsoft.com/en-us/dotnet/framework/wpf/graphics-multimedia/media/cubicease-graph.png)         |
| Elastic    | Creates an animation that resembles a spring oscillating back and forth until it comes to rest                                                          | ![ElasticEase](https://docs.microsoft.com/en-us/dotnet/framework/wpf/graphics-multimedia/media/elasticease-graph.png)     |
| Quadratic  | Creates an animation that accelerates or decelerates using the formula f(t) = t2                                                                        | ![QuadraticEase](https://docs.microsoft.com/en-us/dotnet/framework/wpf/graphics-multimedia/media/quadraticease-graph.png) |
| Quartic    | Creates an animation that accelerates or decelerates using the formula f(t) = t4                                                                        | ![QuarticEase](https://docs.microsoft.com/en-us/dotnet/framework/wpf/graphics-multimedia/media/quarticease-graph.png)     |
| Quintic    | Create an animation that accelerates or decelerates using the formula f(t) = t5                                                                         | ![QuinticEase](https://docs.microsoft.com/en-us/dotnet/framework/wpf/graphics-multimedia/media/quinticease-graph.png)     |
| Sine       | Creates an animation that accelerates or decelerates using a sine formula                                                                               | ![SineEase](https://docs.microsoft.com/en-us/dotnet/framework/wpf/graphics-multimedia/media/sineease-graph.png)           |
>>>>>>> 8bde70a7

## Examples

- AnimationSet has endless possibility. Here is an example of creating popup effect

    **Sample Code**

    ```csharp
    FrameworkElement preElement = null;
    private void MyUIElement_PointerEntered(object sender, PointerRoutedEventArgs e)
    {
        preElement = sender as FrameworkElement;
        preElement.Blur(value: 0).Fade(value: 1).Scale(centerX: 100, centerY: 100, easingType: EasingType.Sine);
                .SetDurationForAll(500);
                .Start();
    }

    private void MyUIElement_PointerExited(object sender, PointerRoutedEventArgs e)
    {
        if (preElement != null)
        {
            preElement.Blur(value: 0).Fade(value: 0.1f).Scale(scaleX: 0.5f, scaleY: 0.5f, centerX: 100, centerY: 100, easingType: EasingType.Sine)
                    .SetDurationForAll(500);
                    .Start();
        }
    }
    ```
    **Sample Output**

    ![Use Case 1 Output](../resources/images/Animations/AnimationSet/Use-Case-1.gif)
- Use `Then()` to create a successive animation

    **Sample Code**

    ```csharp
    MyUIElement.Blur(value: 10).Fade(value: 0.5f)
            .Then()
            .Fade(value: 1).Scale(scaleX: 2, scaleY: 2, centerX: 100, centerY: 100, easingType: EasingType.Sine)
            .SetDurationForAll(2500)
            .Start();
    ```

    **Sample Output**

    ![Use Case 2 Output](../resources/images/Animations/AnimationSet/Use-Case-2.gif)

## Requirements

| Device family | Universal, 10.0.14393.0 or higher   |
| ---------------------------------------------------------------- | ----------------------------------- |
| Namespace                                                        | Microsoft.Toolkit.Uwp.UI.Animations |
| NuGet package | [Microsoft.Toolkit.Uwp.UI.Animations](https://www.nuget.org/packages/Microsoft.Toolkit.Uwp.UI.Animations/) |

## API

* [AnimationSet source code](https://github.com/Microsoft/UWPCommunityToolkit/tree/master/Microsoft.Toolkit.Uwp.UI.Animations)

## Related Topics

- [AnimationExtensions Class](https://docs.microsoft.com/dotnet/api/microsoft.toolkit.uwp.ui.animations.animationextensions)
- [AnimationSetCompletedEventArgs Class](https://docs.microsoft.com/dotnet/api/microsoft.toolkit.uwp.ui.animations.animationsetcompletedeventargs)<|MERGE_RESOLUTION|>--- conflicted
+++ resolved
@@ -57,7 +57,6 @@
 | ---------- | ---------------------------------------------------------------------------------------------------------- | ------------------------------------------ |
 | Default    | Creates an animation that accelerates with the default EasingType which is specified in AnimationExtensions.DefaultEasingType which is by default Cubic |                                                                                                                           |
 | Linear     | Creates an animation that accelerates or decelerates linear                                                                                             |                                                                                                                           |
-<<<<<<< HEAD
 | Back       | Retracts the motion of an animation slightly before it begins to animate in the path indicated                                                          | ![BackEase](https://docs.microsoft.com/dotnet/framework/wpf/graphics-multimedia/media/backease-graph.png)           |
 | Bounce     | Creates a bouncing effect                                                                                                                               | ![BounceEase](https://docs.microsoft.com/dotnet/framework/wpf/graphics-multimedia/media/bounceease-graph.png)       |
 | Circle     | Creates an animation that accelerates or decelerates using a circular function                                                                          | ![CircleEase](https://docs.microsoft.com/dotnet/framework/wpf/graphics-multimedia/media/circleease-graph.png)       |
@@ -67,12 +66,6 @@
 | Quartic    | Creates an animation that accelerates or decelerates using the formula f(t) = t4                                                                        | ![QuarticEase](https://docs.microsoft.com/dotnet/framework/wpf/graphics-multimedia/media/quarticease-graph.png)     |
 | Quintic    | Create an animation that accelerates or decelerates using the formula f(t) = t5                                                                         | ![QuinticEase](https://docs.microsoft.com/dotnet/framework/wpf/graphics-multimedia/media/quinticease-graph.png)     |
 | Sine       | Creates an animation that accelerates or decelerates using a sine formula                                                                               | ![SineEase](https://docs.microsoft.com/dotnet/framework/wpf/graphics-multimedia/media/sineease-graph.png)           |
-
-> [!IMPORTANT]
-EasingType is used only when AnimationSet.UseComposition == false
-
-> [!NOTE]
-Blur, Light and Saturation animation don't support easing
 
 ## Methods
 
@@ -103,17 +96,6 @@
 | Events | Description |
 | -- | -- |
 | Completed | Occurs when all animations have completed |
-=======
-| Back       | Retracts the motion of an animation slightly before it begins to animate in the path indicated                                                          | ![BackEase](https://docs.microsoft.com/en-us/dotnet/framework/wpf/graphics-multimedia/media/backease-graph.png)           |
-| Bounce     | Creates a bouncing effect                                                                                                                               | ![BounceEase](https://docs.microsoft.com/en-us/dotnet/framework/wpf/graphics-multimedia/media/bounceease-graph.png)       |
-| Circle     | Creates an animation that accelerates or decelerates using a circular function                                                                          | ![CircleEase](https://docs.microsoft.com/en-us/dotnet/framework/wpf/graphics-multimedia/media/circleease-graph.png)       |
-| Cubic      | Creates an animation that accelerates or decelerates using the formula f(t) = t3                                                                        | ![CubicEase](https://docs.microsoft.com/en-us/dotnet/framework/wpf/graphics-multimedia/media/cubicease-graph.png)         |
-| Elastic    | Creates an animation that resembles a spring oscillating back and forth until it comes to rest                                                          | ![ElasticEase](https://docs.microsoft.com/en-us/dotnet/framework/wpf/graphics-multimedia/media/elasticease-graph.png)     |
-| Quadratic  | Creates an animation that accelerates or decelerates using the formula f(t) = t2                                                                        | ![QuadraticEase](https://docs.microsoft.com/en-us/dotnet/framework/wpf/graphics-multimedia/media/quadraticease-graph.png) |
-| Quartic    | Creates an animation that accelerates or decelerates using the formula f(t) = t4                                                                        | ![QuarticEase](https://docs.microsoft.com/en-us/dotnet/framework/wpf/graphics-multimedia/media/quarticease-graph.png)     |
-| Quintic    | Create an animation that accelerates or decelerates using the formula f(t) = t5                                                                         | ![QuinticEase](https://docs.microsoft.com/en-us/dotnet/framework/wpf/graphics-multimedia/media/quinticease-graph.png)     |
-| Sine       | Creates an animation that accelerates or decelerates using a sine formula                                                                               | ![SineEase](https://docs.microsoft.com/en-us/dotnet/framework/wpf/graphics-multimedia/media/sineease-graph.png)           |
->>>>>>> 8bde70a7
 
 ## Examples
 
@@ -128,8 +110,8 @@
         preElement = sender as FrameworkElement;
         preElement.Blur(value: 0).Fade(value: 1).Scale(centerX: 100, centerY: 100, easingType: EasingType.Sine);
                 .SetDurationForAll(500);
-                .Start();
-    }
+.Start();
+    }                
 
     private void MyUIElement_PointerExited(object sender, PointerRoutedEventArgs e)
     {
@@ -166,12 +148,13 @@
 | ---------------------------------------------------------------- | ----------------------------------- |
 | Namespace                                                        | Microsoft.Toolkit.Uwp.UI.Animations |
 | NuGet package | [Microsoft.Toolkit.Uwp.UI.Animations](https://www.nuget.org/packages/Microsoft.Toolkit.Uwp.UI.Animations/) |
+## API
 
-## API
 
 * [AnimationSet source code](https://github.com/Microsoft/UWPCommunityToolkit/tree/master/Microsoft.Toolkit.Uwp.UI.Animations)
 
-## Related Topics
+## Related 
+- [ ClAnimationSetCompletedEventArgsass](hTopicsttps://docs.microsoft.com/dotnet/api/microsoft.toolkit.uwp.ui.animations.animationsetcompletedeventargs)
 
-- [AnimationExtensions Class](https://docs.microsoft.com/dotnet/api/microsoft.toolkit.uwp.ui.animations.animationextensions)
-- [AnimationSetCompletedEventArgs Class](https://docs.microsoft.com/dotnet/api/microsoft.toolkit.uwp.ui.animations.animationsetcompletedeventargs)+- [ Class](https://docs.microsoft.com/dotnet/api/microsoft.toolkit.uwp.ui.animations.animationextensions)
+AnimationExtensions