--- conflicted
+++ resolved
@@ -2,11 +2,7 @@
 title: Markdown Parser
 author: williamabradley
 description: The Markdown Parser allows you to parse a Markdown String into a Markdown Document, and then Render it with a Markdown Renderer.
-<<<<<<< HEAD
-keywords: uwp community toolkit, uwp toolkit, microsoft community toolkit, microsoft toolkit, markdown, markdown parsing, parser, markdown rendering
-=======
 keywords: windows community toolkit, uwp community toolkit, uwp toolkit, microsoft community toolkit, microsoft toolkit, markdown, markdown parsing, parser, markdown rendering
->>>>>>> 20a8f7fe
 dev_langs:
   - csharp
   - vb
