--- conflicted
+++ resolved
@@ -2,11 +2,7 @@
 title: Bing Service
 author: nmetulev
 description: The Bing Service allows you to retrieve Bing results. Bing can return web and news results in your language, images, and videos for many countries around the world.
-<<<<<<< HEAD
-keywords: windows 10, uwp, uwp community toolkit, uwp toolkit, bing
-=======
 keywords: windows 10, uwp, windows community toolkit, uwp community toolkit, uwp toolkit, bing
->>>>>>> 20a8f7fe
 dev_langs:
   - csharp
   - vb
