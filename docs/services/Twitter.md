--- conflicted
+++ resolved
@@ -101,7 +101,6 @@
 
 // Stop receiving live tweets and events
 TwitterService.Instance.StopUserStream();
-<<<<<<< HEAD
 ```
 ```vb
 ' Initialize service
@@ -158,8 +157,6 @@
 
 ' Stop receiving live tweets and events
 TwitterService.Instance.StopUserStream()
-=======
->>>>>>> 44e9edad
 ```
 
 ## Posting to timeline fails to appear
