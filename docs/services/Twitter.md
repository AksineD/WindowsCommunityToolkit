---
title: Twitter Service
author: nmetulev
description: The Twitter Service allows users to retrieve or publish data to Twitter. 
<<<<<<< HEAD
keywords: windows 10, uwp, uwp community toolkit, uwp toolkit, Twitter 
=======
keywords: windows 10, uwp, windows community toolkit, uwp community toolkit, uwp toolkit, Twitter 
>>>>>>> 20a8f7fe
dev_langs:
  - csharp
  - vb
---

# Twitter Service

The **Twitter Service** allows users to retrieve or publish data to Twitter. 

[Twitter Developer Site](https://dev.twitter.com) is the main content site for all twitter developers.  Visit the [Twitter Apps List](https://apps.twitter.com/) to manage existing apps.

[Create new Twitter App](https://apps.twitter.com/app) can be used to create a new app within the Twitter portal.

## App Setup

**Consumer Key**
Copy this from the *Keys and Access Tokens* tab on your application page. 

**Consumer Secret**
Copy this from the *Keys and Access Tokens* tab on your application page. 

**Callback URI** Enter a unique URI for your application.  This must match the *Callback URL* field on the *Application Details* tab in Twitter.
*Example*: http://myapp.company.com - (this does not have to be a working URL)

## Overview

In the code section below the GetUserTimeLineAsync method returns some Tweet objects.  The Tweet class returns some basic information along with the tweet text itself.

| Property | Type | Description |
| -- | -- | -- |
| **CreatedAt** | string | The date and time of the Tweet formatted by Twitter |
| **Text** | string | The text of the Tweet |
| **Id** | string | The Twitter status identifier |
| **GeoData** | TwitterGeoData | A class containing the latitude and longitude of the Tweet |
| **User** | TwitterUser | A class containing the user ID, Name, ScreenName, and ProfileImageUrl |

## Syntax

```csharp
// Initialize service
TwitterService.Instance.Initialize(ConsumerKey.Text, ConsumerSecret.Text, CallbackUri.Text);

// Login to Twitter
if (!await TwitterService.Instance.LoginAsync())
{
    return;
}

// Get current user info
var user = await TwitterService.Instance.GetUserAsync();
ProfileImage.DataContext = user;

// Get user time line
ListView.ItemsSource = await TwitterService.Instance.GetUserTimeLineAsync(user.ScreenName, 50);

// Post a tweet
await TwitterService.Instance.TweetStatusAsync(TweetText.Text);

var status = new TwitterStatus
			{
				Message = TweetText.Text,

				// Optional parameters defined by the Twitter "update" API (they may all be null or false)

				DisplayCoordinates = true,
				InReplyToStatusId = "@ValidAccount",
				Latitude = validLatitude,
				Longitude = validLongitude,
				PlaceId = "df51dec6f4ee2b2c",	// As defined by Twitter
				PossiblySensitive = true,		// As defined by Twitter (nudity, violence, or medical procedures)
				TrimUser = true
			}

await TwitterService.Instance.TweetStatusAsync(status);

// Post a tweet with a picture
await TwitterService.Instance.TweetStatusAsync(TweetText.Text, stream);

await TwitterService.Instance.TweetStatusAsync(status, stream);

// Search for a specific tag
ListView.ItemsSource = await TwitterService.Instance.SearchAsync(TagText.Text, 50);

// Open a connection with the stream service in order to receive live tweets and events
ListView.ItemsSource = _tweets;
await TwitterService.Instance.StartUserStreamAsync(async tweet =>
{
    await Dispatcher.RunAsync(CoreDispatcherPriority.Normal, () =>
    {
        if (tweet != null)
        {
		_tweets.Insert(0, tweet);
        }
    });
});

// Stop receiving live tweets and events
TwitterService.Instance.StopUserStream();
```
```vb
' Initialize service
TwitterService.Instance.Initialize(ConsumerKey.Text, ConsumerSecret.Text, CallbackUri.Text)

' Login to Twitter
If Not Await TwitterService.Instance.LoginAsync() Then
    Return
End If

' Get current user info
Dim user = Await TwitterService.Instance.GetUserAsync()
ProfileImage.DataContext = user

' Get user time line
ListView.ItemsSource = Await TwitterService.Instance.GetUserTimeLineAsync(user.ScreenName, 50)

' Post a tweet
Await TwitterService.Instance.TweetStatusAsync(TweetText.Text)
Dim status = New TwitterStatus With {
    .Message = TweetText.Text,

    ' Optional parameters defined by the Twitter "update" API (they may all be null or false)

    .DisplayCoordinates = True,
    .InReplyToStatusId = "@ValidAccount",
    .Latitude = validLatitude,
    .Longitude = validLongitude,
    .PlaceId = "df51dec6f4ee2b2c",  ' As defined by Twitter
    .PossiblySensitive = True,      ' As defined by Twitter (nudity, violence, or medical procedures)
    .TrimUser = True
}
Await TwitterService.Instance.TweetStatusAsync(status)

' Post a tweet with a picture
Await TwitterService.Instance.TweetStatusAsync(TweetText.Text, stream)
Await TwitterService.Instance.TweetStatusAsync(status, stream)

' Search for a specific tag
ListView.ItemsSource = Await TwitterService.Instance.SearchAsync(TagText.Text, 50)

' Open a connection with the stream service in order to receive live tweets and events
ListView.ItemsSource = _tweets
Await TwitterService.Instance.StartUserStreamAsync(
    Async Sub(tweet)
        Await Dispatcher.RunAsync(
        CoreDispatcherPriority.Normal,
        Sub()
            If tweet IsNot Nothing Then
                _tweets.Insert(0, tweet)
            End If
        End Sub)
    End Sub)

' Stop receiving live tweets and events
TwitterService.Instance.StopUserStream()
```

## Posting to timeline fails to appear

Twitter app models allows for read only applications.  If the app is tagged as Readonly, but attempts to post there is *no error returned*.  The post is just eaten by the service.

If you are posting from your app and never seeing them show up in the timeline check the *Permissions* tab on the app page.  You want to ensure that you have *Read and Write* checked on that tab.

## Sample Code

[Twitter Service Sample Page Source](https://github.com/Microsoft/UWPCommunityToolkit/tree/master/Microsoft.Toolkit.Uwp.SampleApp/SamplePages/Twitter%20Service). You can see this in action in [Windows Community Toolkit Sample App](https://www.microsoft.com/store/apps/9NBLGGH4TLCQ).

## Requirements

| Device family | Universal, 10.0.14393.0 or higher |
| --- | --- |
| Namespace | Microsoft.Toolkit.Uwp.Services |
| NuGet package | [Microsoft.Toolkit.Uwp.Services](https://www.nuget.org/packages/Microsoft.Toolkit.Uwp.Services/) |

## API

* [Twitter Service source code](https://github.com/Microsoft/UWPCommunityToolkit/tree/master/Microsoft.Toolkit.Uwp.Services/Services/Twitter)<|MERGE_RESOLUTION|>--- conflicted
+++ resolved
@@ -2,11 +2,7 @@
 title: Twitter Service
 author: nmetulev
 description: The Twitter Service allows users to retrieve or publish data to Twitter. 
-<<<<<<< HEAD
-keywords: windows 10, uwp, uwp community toolkit, uwp toolkit, Twitter 
-=======
 keywords: windows 10, uwp, windows community toolkit, uwp community toolkit, uwp toolkit, Twitter 
->>>>>>> 20a8f7fe
 dev_langs:
   - csharp
   - vb
