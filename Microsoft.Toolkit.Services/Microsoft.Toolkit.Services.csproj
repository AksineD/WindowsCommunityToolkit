﻿<Project Sdk="Microsoft.NET.Sdk">

  <PropertyGroup>
    <TargetFramework>netcoreapp5.0</TargetFramework><!-- Removed  NET462/WPF/netstandard2.0 -->
    <Title>Windows Community Toolkit .NET Standard Services</Title>
    <Description>
      This .NET standard library enables access to different data sources such as Microsoft Graph, OneDrive, Twitter, Microsoft Translator, and LinkedIn. It is part of the Windows Community Toolkit.
      
      Namespace:
      - Facebook: Album, DataConfig, DataHost, OAuthTokens, Permissions, Photo, Picture, PictureData, PlatformImageSource, Post, RequestSource, Service.
    </Description>
    <PackageTags>UWP Community Toolkit Windows Microsoft Graph OneDrive Twitter Translator LinkedIn service login OAuth</PackageTags>

    <NoWarn>CS8002;CS0618</NoWarn>
    <DeterministicSourcePaths Condition="'$(EnableSourceLink)' == ''">false</DeterministicSourcePaths>
  </PropertyGroup>
  
  <PropertyGroup Condition="'$(TargetFramework)' == 'netcoreapp5.0'">
    <DefineConstants Condition="'$(DisableImplicitFrameworkDefines)' != 'true'">$(DefineConstants);WINRT</DefineConstants>
  </PropertyGroup>

  <ItemGroup>
    <ProjectReference Include="..\Microsoft.Toolkit.Parsers\Microsoft.Toolkit.Parsers.csproj" />
    <ProjectReference Include="..\Microsoft.Toolkit\Microsoft.Toolkit.csproj" />
  </ItemGroup>

  <ItemGroup>
<<<<<<< HEAD
    <PackageReference Include="Newtonsoft.Json" Version="12.0.3" />
=======
    <PackageReference Include="Newtonsoft.Json" Version="10.0.3" />
>>>>>>> a8dba804
    <PackageReference Include="System.Net.Http" Version="4.3.4" />
  </ItemGroup>

  <ItemGroup Condition="'$(TargetFramework)'=='netcoreapp5.0'">
    <ProjectReference Include="..\Microsoft.Toolkit.Uwp\Microsoft.Toolkit.Uwp.csproj" />
  </ItemGroup>

  <ItemGroup Condition="!('$(TargetFramework)'=='net462')">
    <Compile Remove="PlatformSpecific\NetFramework\**\*" />
    <None Remove="PlatformSpecific\NetFramework\**\*" />
    <Page Remove="PlatformSpecific\NetFramework\**\*" />
  </ItemGroup>

  <ItemGroup Condition="'$(TargetFramework)'=='net462'">
    <Reference Include="System.Data" />
    <Reference Include="System.ComponentModel" />
    <Reference Include="System.Drawing" />
    <Reference Include="System.Windows" />
    <Reference Include="System.Windows.Forms" />
    <Reference Include="System.Web" />
    <Reference Include="System.Xaml">
      <RequiredTargetFramework>4.0</RequiredTargetFramework>
    </Reference>
    <Reference Include="WindowsBase" />
    <Reference Include="PresentationCore" />
    <Reference Include="PresentationFramework" />
    <PackageReference Include="Microsoft.Toolkit.Wpf.UI.Controls.WebView" Version="[6.0.1,)" />
    <PackageReference Include="Microsoft.Toolkit.Forms.UI.Controls.WebView" Version="[6.0.1,)" />
    <!--<Page Update="PlatformSpecific\NetFramework\PopupWPF.xaml">
      <Generator>MSBuild:Compile</Generator>
      <SubType>Designer</SubType>
    </Page>
    <Compile Update="PlatformSpecific\NetFramework\PopupWPF.xaml.cs">
      <DependentUpon>PlatformSpecific\NetFramework\PopupWPF.xaml</DependentUpon>
      <SubType>Code</SubType>
    </Compile>-->
  </ItemGroup>

  <ItemGroup Condition="!('$(TargetFramework)'=='netcoreapp5.0')">
    <Compile Remove="PlatformSpecific\Uwp\**\*" />
  </ItemGroup>
</Project><|MERGE_RESOLUTION|>--- conflicted
+++ resolved
@@ -25,11 +25,7 @@
   </ItemGroup>
 
   <ItemGroup>
-<<<<<<< HEAD
     <PackageReference Include="Newtonsoft.Json" Version="12.0.3" />
-=======
-    <PackageReference Include="Newtonsoft.Json" Version="10.0.3" />
->>>>>>> a8dba804
     <PackageReference Include="System.Net.Http" Version="4.3.4" />
   </ItemGroup>
 
