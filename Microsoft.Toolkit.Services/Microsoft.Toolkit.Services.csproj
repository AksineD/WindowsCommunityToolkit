﻿<Project Sdk="MSBuild.Sdk.Extras">

  <PropertyGroup>
    <TargetFrameworks>uap10.0.16299;netstandard2.0;net461</TargetFrameworks>
    <Title>Windows Community Toolkit .NET Standard Services</Title>
    <Description>This .NET standard library enables access to different data sources such as Microsoft Graph, OneDrive, Twitter, Microsoft Translator, and LinkedIn. It is part of the Windows Community Toolkit.</Description>
    <PackageTags>UWP Community Toolkit Windows Microsoft Graph OneDrive Twitter Translator LinkedIn service login OAuth</PackageTags>

    <!-- This is a temporary workaround for https://github.com/dotnet/sdk/issues/955 -->
    <DebugType>Full</DebugType>
    <NoWarn>CS8002</NoWarn>
  </PropertyGroup>
  
  <PropertyGroup Condition="'$(TargetFramework)' == 'uap10.0.16299'">
    <DefineConstants Condition="'$(DisableImplicitFrameworkDefines)' != 'true'">$(DefineConstants);WINRT</DefineConstants>
  </PropertyGroup>

  <ItemGroup>
    <ProjectReference Include="..\Microsoft.Toolkit.Parsers\Microsoft.Toolkit.Parsers.csproj" />
    <ProjectReference Include="..\Microsoft.Toolkit\Microsoft.Toolkit.csproj" />
  </ItemGroup>

  <ItemGroup>
    <PackageReference Include="Microsoft.Graph" Version="1.8.1" />
    <PackageReference Include="Microsoft.Identity.Client" Version="1.1.2-preview0008" />
    <PackageReference Include="Newtonsoft.Json" Version="10.0.3" />
    <PackageReference Include="System.Net.Http" Version="4.3.3" />
  </ItemGroup>

  <ItemGroup Condition="'$(TargetFramework)'=='uap10.0.16299'">
    <PackageReference Include="Microsoft.IdentityModel.Clients.ActiveDirectory" Version="3.13.7" />
    <ProjectReference Include="..\Microsoft.Toolkit.Uwp\Microsoft.Toolkit.Uwp.csproj" />
  </ItemGroup>

  <ItemGroup Condition="!('$(TargetFramework)'=='net461')">
    <Compile Remove="Services\MicrosoftGraph\WinForms\**\*" />
  </ItemGroup>

  <ItemGroup Condition="!('$(TargetFramework)'=='uap10.0.16299')">
    <Compile Remove="Services\MicrosoftGraph\Platform\Uwp\**\*" />
    <Compile Remove="Services\OneDrive\Platform\Uwp\**\*" />
    <Compile Remove="PlatformSpecific\Uwp\**\*" />
  </ItemGroup>

<<<<<<< HEAD
=======

>>>>>>> 4fecf653
</Project><|MERGE_RESOLUTION|>--- conflicted
+++ resolved
@@ -41,9 +41,4 @@
     <Compile Remove="Services\OneDrive\Platform\Uwp\**\*" />
     <Compile Remove="PlatformSpecific\Uwp\**\*" />
   </ItemGroup>
-
-<<<<<<< HEAD
-=======
-
->>>>>>> 4fecf653
 </Project>