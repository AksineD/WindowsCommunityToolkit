// Licensed to the .NET Foundation under one or more agreements.
// The .NET Foundation licenses this file to you under the MIT license.
// See the LICENSE file in the project root for more information.

//// Image loading reference from https://blogs.windows.com/buildingapps/2017/07/18/working-brushes-content-xaml-visual-layer-interop-part-one/#MA0k4EYWzqGKV501.97

using System;
<<<<<<< HEAD

// using Microsoft.Graphics.Canvas.Effects;
using Microsoft.UI.Composition;
using Microsoft.UI.Xaml;
using Microsoft.UI.Xaml.Media;
using Microsoft.UI.Xaml.Media.Imaging;
=======
using Microsoft.Graphics.Canvas.Effects;
using Windows.UI.Composition;
using Windows.UI.Xaml;
using Windows.UI.Xaml.Media;
using Windows.UI.Xaml.Media.Imaging;
>>>>>>> 2cfad9c9

namespace Microsoft.Toolkit.Uwp.UI.Media
{
    /// <summary>
    /// Brush which blends a <see cref="BitmapImage"/> to the Backdrop in a given mode. See http://microsoft.github.io/Win2D/html/T_Microsoft_Graphics_Canvas_Effects_BlendEffect.htm.
    /// </summary>
    public class ImageBlendBrush : XamlCompositionBrushBase
    {
        private LoadedImageSurface _surface;
        private CompositionSurfaceBrush _surfaceBrush;

        /// <summary>
        /// Gets or sets the <see cref="BitmapImage"/> source of the image to composite.
        /// </summary>
        public ImageSource Source
        {
            get => (ImageSource)GetValue(SourceProperty);
            set => SetValue(SourceProperty, value);
        }

        /// <summary>
        /// Identifies the <see cref="Source"/> dependency property.
        /// </summary>
        public static readonly DependencyProperty SourceProperty = DependencyProperty.Register(
            nameof(Source),
            typeof(ImageSource), // We use ImageSource type so XAML engine will automatically construct proper object from String.
            typeof(ImageBlendBrush),
            new PropertyMetadata(null, OnImageSourceChanged));

        /// <summary>
        /// Gets or sets how to stretch the image within the brush.
        /// </summary>
        public Stretch Stretch
        {
            get => (Stretch)GetValue(StretchProperty);
            set => SetValue(StretchProperty, value);
        }

        /// <summary>
        /// Identifies the <see cref="Stretch"/> dependency property.
        /// Requires 16299 or higher for modes other than None.
        /// </summary>
        public static readonly DependencyProperty StretchProperty = DependencyProperty.Register(
            nameof(Stretch),
            typeof(Stretch),
            typeof(ImageBlendBrush),
            new PropertyMetadata(Stretch.None, OnStretchChanged));

        /// <summary>
        /// Gets or sets how to blend the image with the backdrop.
        /// </summary>
        public ImageBlendMode Mode
        {
            get => (ImageBlendMode)GetValue(ModeProperty);
            set => SetValue(ModeProperty, value);
        }

        /// <summary>
        /// Identifies the <see cref="Mode"/> dependency property.
        /// </summary>
        public static readonly DependencyProperty ModeProperty = DependencyProperty.Register(
            nameof(Mode),
            typeof(ImageBlendMode),
            typeof(ImageBlendBrush),
            new PropertyMetadata(ImageBlendMode.Multiply, OnModeChanged));

        private static void OnImageSourceChanged(DependencyObject d, DependencyPropertyChangedEventArgs e)
        {
            var brush = (ImageBlendBrush)d;

            // Unbox and update surface if CompositionBrush exists
            if (brush._surfaceBrush != null)
            {
                // If UriSource is invalid, StartLoadFromUri will return a blank texture.
                var uri = (e.NewValue as BitmapImage)?.UriSource ?? new Uri("ms-appx:///");
                var newSurface = LoadedImageSurface.StartLoadFromUri(uri);

                brush._surface = newSurface;
                brush._surfaceBrush.Surface = newSurface;
            }
            else
            {
                // If we didn't initially have a valid surface, we need to recreate our effect now.
                brush.OnDisconnected();
                brush.OnConnected();
            }
        }

        private static void OnStretchChanged(DependencyObject d, DependencyPropertyChangedEventArgs e)
        {
            var brush = (ImageBlendBrush)d;

            // Unbox and update surface if CompositionBrush exists
            if (brush._surfaceBrush != null)
            {
                // Modify the stretch property on our brush.
                brush._surfaceBrush.Stretch = CompositionStretchFromStretch((Stretch)e.NewValue);
            }
        }

        private static void OnModeChanged(DependencyObject d, DependencyPropertyChangedEventArgs e)
        {
            var brush = (ImageBlendBrush)d;

            // We can't animate our enum properties so recreate our internal brush.
            brush.OnDisconnected();
            brush.OnConnected();
        }

        /// <inheritdoc/>
        protected override void OnConnected()
        {
            // Delay creating composition resources until they're required.
            if (CompositionBrush == null && Source != null && Source is BitmapImage bitmap)
            {
                // Use LoadedImageSurface API to get ICompositionSurface from image uri provided
                // If UriSource is invalid, StartLoadFromUri will return a blank texture.
                _surface = LoadedImageSurface.StartLoadFromUri(bitmap.UriSource);

                // Load Surface onto SurfaceBrush
                _surfaceBrush = Window.Current.Compositor.CreateSurfaceBrush(_surface);
                _surfaceBrush.Stretch = CompositionStretchFromStretch(Stretch);

                // Abort if effects aren't supported.
                if (!CompositionCapabilities.GetForCurrentView().AreEffectsSupported())
                {
                    // Just use image straight-up, if we don't support effects.
                    CompositionBrush = _surfaceBrush;
                    return;
                }

                var backdrop = Window.Current.Compositor.CreateBackdropBrush();

                // Use a Win2D invert affect applied to a CompositionBackdropBrush.
                /*
                var graphicsEffect = new BlendEffect
                {
                    Name = "Invert",
                    Mode = (BlendEffectMode)(int)Mode,
                    Background = new CompositionEffectSourceParameter("backdrop"),
                    Foreground = new CompositionEffectSourceParameter("image")
                };

                var effectFactory = Window.Current.Compositor.CreateEffectFactory(graphicsEffect);
                var effectBrush = effectFactory.CreateBrush();

                effectBrush.SetSourceParameter("backdrop", backdrop);
                effectBrush.SetSourceParameter("image", _surfaceBrush);

                CompositionBrush = effectBrush;
                */
            }
        }

        /// <inheritdoc/>
        protected override void OnDisconnected()
        {
            // Dispose of composition resources when no longer in use.
            if (CompositionBrush != null)
            {
                CompositionBrush.Dispose();
                CompositionBrush = null;
            }

            if (_surfaceBrush != null)
            {
                _surfaceBrush.Dispose();
                _surfaceBrush = null;
            }

            if (_surface != null)
            {
                _surface.Dispose();
                _surface = null;
            }
        }

        //// Helper to allow XAML developer to use XAML stretch property rather than another enum.
        private static CompositionStretch CompositionStretchFromStretch(Stretch value)
        {
            switch (value)
            {
                case Stretch.None:
                    return CompositionStretch.None;
                case Stretch.Fill:
                    return CompositionStretch.Fill;
                case Stretch.Uniform:
                    return CompositionStretch.Uniform;
                case Stretch.UniformToFill:
                    return CompositionStretch.UniformToFill;
            }

            return CompositionStretch.None;
        }
    }
}<|MERGE_RESOLUTION|>--- conflicted
+++ resolved
@@ -5,20 +5,12 @@
 //// Image loading reference from https://blogs.windows.com/buildingapps/2017/07/18/working-brushes-content-xaml-visual-layer-interop-part-one/#MA0k4EYWzqGKV501.97
 
 using System;
-<<<<<<< HEAD
 
 // using Microsoft.Graphics.Canvas.Effects;
 using Microsoft.UI.Composition;
 using Microsoft.UI.Xaml;
 using Microsoft.UI.Xaml.Media;
 using Microsoft.UI.Xaml.Media.Imaging;
-=======
-using Microsoft.Graphics.Canvas.Effects;
-using Windows.UI.Composition;
-using Windows.UI.Xaml;
-using Windows.UI.Xaml.Media;
-using Windows.UI.Xaml.Media.Imaging;
->>>>>>> 2cfad9c9
 
 namespace Microsoft.Toolkit.Uwp.UI.Media
 {
@@ -70,20 +62,20 @@
         /// <summary>
         /// Gets or sets how to blend the image with the backdrop.
         /// </summary>
-        public ImageBlendMode Mode
-        {
-            get => (ImageBlendMode)GetValue(ModeProperty);
-            set => SetValue(ModeProperty, value);
-        }
-
-        /// <summary>
-        /// Identifies the <see cref="Mode"/> dependency property.
-        /// </summary>
-        public static readonly DependencyProperty ModeProperty = DependencyProperty.Register(
-            nameof(Mode),
-            typeof(ImageBlendMode),
-            typeof(ImageBlendBrush),
-            new PropertyMetadata(ImageBlendMode.Multiply, OnModeChanged));
+        //public ImageBlendMode Mode
+        //{
+        //    get => (ImageBlendMode)GetValue(ModeProperty);
+        //    set => SetValue(ModeProperty, value);
+        //}
+        //
+        ///// <summary>
+        ///// Identifies the <see cref="Mode"/> dependency property.
+        ///// </summary>
+        //public static readonly DependencyProperty ModeProperty = DependencyProperty.Register(
+        //    nameof(Mode),
+        //    typeof(ImageBlendMode),
+        //    typeof(ImageBlendBrush),
+        //    new PropertyMetadata(ImageBlendMode.Multiply, OnModeChanged));
 
         private static void OnImageSourceChanged(DependencyObject d, DependencyPropertyChangedEventArgs e)
         {
