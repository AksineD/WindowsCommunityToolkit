﻿// Licensed to the .NET Foundation under one or more agreements.
// The .NET Foundation licenses this file to you under the MIT license.
// See the LICENSE file in the project root for more information.

using System;
using System.Diagnostics.Contracts;

// using Microsoft.Graphics.Canvas.Effects;
using Windows.UI;

namespace Microsoft.Toolkit.Uwp.UI.Media.Pipelines
{
    /// <summary>
    /// A <see langword="class"/> that allows to build custom effects pipelines and create <see cref="Windows.UI.Composition.CompositionBrush"/> instances from them
    /// </summary>
    public sealed partial class PipelineBuilder
    {
        /*
        /// <summary>
        /// Returns a new <see cref="PipelineBuilder"/> instance that implements the host backdrop acrylic effect
        /// </summary>
        /// <param name="tintColor">The tint color to use</param>
        /// <param name="tintOpacity">The amount of tint to apply over the current effect</param>
        /// <param name="noiseUri">The <see cref="Uri"/> for the noise texture to load for the acrylic effect</param>
        /// <param name="cacheMode">The cache mode to use to load the image</param>
        /// <returns>A new <see cref="PipelineBuilder"/> instance to use to keep adding new effects</returns>
        [Pure]
        public static PipelineBuilder FromHostBackdropAcrylic(
            Color tintColor,
            float tintOpacity,
            Uri noiseUri,
            CacheMode cacheMode = CacheMode.Default)
        {
            var pipeline =
                FromHostBackdrop()
                .LuminanceToAlpha()
                .Opacity(0.4f)
                //.Blend(FromHostBackdrop(), BlendEffectMode.Multiply)
                .Shade(tintColor, tintOpacity);

<<<<<<< HEAD
            //if (noiseUri != null)
            //{
            //    return pipeline.Blend(FromTiles(noiseUri, cacheMode: cacheMode), BlendEffectMode.Overlay, Placement.Background);
            //}
=======
            if (noiseUri != null)
            {
                return pipeline.Blend(FromTiles(noiseUri, cacheMode: cacheMode), BlendEffectMode.Overlay);
            }
>>>>>>> 5363919f

            return pipeline;
        }

        /// <summary>
        /// Returns a new <see cref="PipelineBuilder"/> instance that implements the host backdrop acrylic effect
        /// </summary>
        /// <param name="tintColor">The tint color to use</param>
        /// <param name="tintColorSetter">The optional tint color setter for the effect</param>
        /// <param name="tintOpacity">The amount of tint to apply over the current effect</param>
        /// <param name="tintOpacitySetter">The optional tint mix setter for the effect</param>
        /// <param name="noiseUri">The <see cref="Uri"/> for the noise texture to load for the acrylic effect</param>
        /// <param name="cacheMode">The cache mode to use to load the image</param>
        /// <returns>A new <see cref="PipelineBuilder"/> instance to use to keep adding new effects</returns>
        [Pure]
        public static PipelineBuilder FromHostBackdropAcrylic(
            Color tintColor,
            out EffectSetter<Color> tintColorSetter,
            float tintOpacity,
            out EffectSetter<float> tintOpacitySetter,
            Uri noiseUri,
            CacheMode cacheMode = CacheMode.Default)
        {
            var pipeline =
                FromHostBackdrop()
                .LuminanceToAlpha()
                .Opacity(0.4f)
                //.Blend(FromHostBackdrop(), BlendEffectMode.Multiply)
                .Shade(tintColor, out tintColorSetter, tintOpacity, out tintOpacitySetter);

<<<<<<< HEAD
            //if (noiseUri != null)
            //{
            //    return pipeline.Blend(FromTiles(noiseUri, cacheMode: cacheMode), BlendEffectMode.Overlay, Placement.Background);
            //}
=======
            if (noiseUri != null)
            {
                return pipeline.Blend(FromTiles(noiseUri, cacheMode: cacheMode), BlendEffectMode.Overlay);
            }
>>>>>>> 5363919f

            return pipeline;
        }

        /// <summary>
        /// Returns a new <see cref="PipelineBuilder"/> instance that implements the host backdrop acrylic effect
        /// </summary>
        /// <param name="tintColor">The tint color to use</param>
        /// <param name="tintColorAnimation">The optional tint color animation for the effect</param>
        /// <param name="tintOpacity">The amount of tint to apply over the current effect</param>
        /// <param name="tintOpacityAnimation">The optional tint mix animation for the effect</param>
        /// <param name="noiseUri">The <see cref="Uri"/> for the noise texture to load for the acrylic effect</param>
        /// <param name="cacheMode">The cache mode to use to load the image</param>
        /// <returns>A new <see cref="PipelineBuilder"/> instance to use to keep adding new effects</returns>
        [Pure]
        public static PipelineBuilder FromHostBackdropAcrylic(
            Color tintColor,
            out EffectAnimation<Color> tintColorAnimation,
            float tintOpacity,
            out EffectAnimation<float> tintOpacityAnimation,
            Uri noiseUri,
            CacheMode cacheMode = CacheMode.Default)
        {
            var pipeline =
                FromHostBackdrop()
                .LuminanceToAlpha()
                .Opacity(0.4f)
                //.Blend(FromHostBackdrop(), BlendEffectMode.Multiply)
                .Shade(tintColor, out tintColorAnimation, tintOpacity, out tintOpacityAnimation);

<<<<<<< HEAD
            //if (noiseUri != null)
            //{
            //    return pipeline.Blend(FromTiles(noiseUri, cacheMode: cacheMode), BlendEffectMode.Overlay, Placement.Background);
            //}
=======
            if (noiseUri != null)
            {
                return pipeline.Blend(FromTiles(noiseUri, cacheMode: cacheMode), BlendEffectMode.Overlay);
            }
>>>>>>> 5363919f

            return pipeline;
        }

        /// <summary>
        /// Returns a new <see cref="PipelineBuilder"/> instance that implements the in-app backdrop acrylic effect
        /// </summary>
        /// <param name="tintColor">The tint color to use</param>
        /// <param name="tintOpacity">The amount of tint to apply over the current effect (must be in the [0, 1] range)</param>
        /// <param name="blurAmount">The amount of blur to apply to the acrylic brush</param>
        /// <param name="noiseUri">The <see cref="Uri"/> for the noise texture to load for the acrylic effect</param>
        /// <param name="cacheMode">The cache mode to use to load the image</param>
        /// <returns>A new <see cref="PipelineBuilder"/> instance to use to keep adding new effects</returns>
        [Pure]
        public static PipelineBuilder FromBackdropAcrylic(
            Color tintColor,
            float tintOpacity,
            float blurAmount,
            Uri noiseUri,
            CacheMode cacheMode = CacheMode.Default)
        {
            var pipeline = FromBackdrop().Shade(tintColor, tintOpacity).Blur(blurAmount);

<<<<<<< HEAD
            //if (noiseUri != null)
            //{
            //    return pipeline.Blend(FromTiles(noiseUri, cacheMode: cacheMode), BlendEffectMode.Overlay, Placement.Background);
            //}
=======
            if (noiseUri != null)
            {
                return pipeline.Blend(FromTiles(noiseUri, cacheMode: cacheMode), BlendEffectMode.Overlay);
            }
>>>>>>> 5363919f

            return pipeline;
        }

        /// <summary>
        /// Returns a new <see cref="PipelineBuilder"/> instance that implements the in-app backdrop acrylic effect
        /// </summary>
        /// <param name="tintColor">The tint color to use</param>
        /// <param name="tintColorSetter">The optional tint color setter for the effect</param>
        /// <param name="tintOpacity">The amount of tint to apply over the current effect</param>
        /// <param name="tintOpacitySetter">The optional tint mix setter for the effect</param>
        /// <param name="blurAmount">The amount of blur to apply to the acrylic brush</param>
        /// <param name="blurAmountSetter">The optional blur setter for the effect</param>
        /// <param name="noiseUri">The <see cref="Uri"/> for the noise texture to load for the acrylic effect</param>
        /// <param name="cacheMode">The cache mode to use to load the image</param>
        /// <returns>A new <see cref="PipelineBuilder"/> instance to use to keep adding new effects</returns>
        [Pure]
        public static PipelineBuilder FromBackdropAcrylic(
            Color tintColor,
            out EffectSetter<Color> tintColorSetter,
            float tintOpacity,
            out EffectSetter<float> tintOpacitySetter,
            float blurAmount,
            out EffectSetter<float> blurAmountSetter,
            Uri noiseUri,
            CacheMode cacheMode = CacheMode.Default)
        {
            var pipeline =
                FromBackdrop()
                .Shade(tintColor, out tintColorSetter, tintOpacity, out tintOpacitySetter)
                .Blur(blurAmount, out blurAmountSetter);

<<<<<<< HEAD
            //if (noiseUri != null)
            //{
            //    return pipeline.Blend(FromTiles(noiseUri, cacheMode: cacheMode), BlendEffectMode.Overlay, Placement.Background);
            //}
=======
            if (noiseUri != null)
            {
                return pipeline.Blend(FromTiles(noiseUri, cacheMode: cacheMode), BlendEffectMode.Overlay);
            }
>>>>>>> 5363919f

            return pipeline;
        }

        /// <summary>
        /// Returns a new <see cref="PipelineBuilder"/> instance that implements the in-app backdrop acrylic effect
        /// </summary>
        /// <param name="tintColor">The tint color to use</param>
        /// <param name="tintAnimation">The optional tint color animation for the effect</param>
        /// <param name="tintOpacity">The amount of tint to apply over the current effect</param>
        /// <param name="tintOpacityAnimation">The optional tint mix animation for the effect</param>
        /// <param name="blurAmount">The amount of blur to apply to the acrylic brush</param>
        /// <param name="blurAmountAnimation">The optional blur animation for the effect</param>
        /// <param name="noiseUri">The <see cref="Uri"/> for the noise texture to load for the acrylic effect</param>
        /// <param name="cacheMode">The cache mode to use to load the image</param>
        /// <returns>A new <see cref="PipelineBuilder"/> instance to use to keep adding new effects</returns>
        [Pure]
        public static PipelineBuilder FromBackdropAcrylic(
            Color tintColor,
            out EffectAnimation<Color> tintAnimation,
            float tintOpacity,
            out EffectAnimation<float> tintOpacityAnimation,
            float blurAmount,
            out EffectAnimation<float> blurAmountAnimation,
            Uri noiseUri,
            CacheMode cacheMode = CacheMode.Default)
        {
            var pipeline =
                FromBackdrop()
                .Shade(tintColor, out tintAnimation, tintOpacity, out tintOpacityAnimation)
                .Blur(blurAmount, out blurAmountAnimation);

<<<<<<< HEAD
            //if (noiseUri != null)
            //{
            //    return pipeline.Blend(FromTiles(noiseUri, cacheMode: cacheMode), BlendEffectMode.Overlay, Placement.Background);
            //}
=======
            if (noiseUri != null)
            {
                return pipeline.Blend(FromTiles(noiseUri, cacheMode: cacheMode), BlendEffectMode.Overlay);
            }
>>>>>>> 5363919f

            return pipeline;
        }
        */
    }
}<|MERGE_RESOLUTION|>--- conflicted
+++ resolved
@@ -35,20 +35,13 @@
                 FromHostBackdrop()
                 .LuminanceToAlpha()
                 .Opacity(0.4f)
-                //.Blend(FromHostBackdrop(), BlendEffectMode.Multiply)
+                .Blend(FromHostBackdrop(), BlendEffectMode.Multiply)
                 .Shade(tintColor, tintOpacity);
 
-<<<<<<< HEAD
-            //if (noiseUri != null)
-            //{
-            //    return pipeline.Blend(FromTiles(noiseUri, cacheMode: cacheMode), BlendEffectMode.Overlay, Placement.Background);
-            //}
-=======
-            if (noiseUri != null)
-            {
-                return pipeline.Blend(FromTiles(noiseUri, cacheMode: cacheMode), BlendEffectMode.Overlay);
-            }
->>>>>>> 5363919f
+            if (noiseUri != null)
+            {
+                return pipeline.Blend(FromTiles(noiseUri, cacheMode: cacheMode), BlendEffectMode.Overlay);
+            }
 
             return pipeline;
         }
@@ -76,20 +69,13 @@
                 FromHostBackdrop()
                 .LuminanceToAlpha()
                 .Opacity(0.4f)
-                //.Blend(FromHostBackdrop(), BlendEffectMode.Multiply)
+                .Blend(FromHostBackdrop(), BlendEffectMode.Multiply)
                 .Shade(tintColor, out tintColorSetter, tintOpacity, out tintOpacitySetter);
 
-<<<<<<< HEAD
-            //if (noiseUri != null)
-            //{
-            //    return pipeline.Blend(FromTiles(noiseUri, cacheMode: cacheMode), BlendEffectMode.Overlay, Placement.Background);
-            //}
-=======
-            if (noiseUri != null)
-            {
-                return pipeline.Blend(FromTiles(noiseUri, cacheMode: cacheMode), BlendEffectMode.Overlay);
-            }
->>>>>>> 5363919f
+            if (noiseUri != null)
+            {
+                return pipeline.Blend(FromTiles(noiseUri, cacheMode: cacheMode), BlendEffectMode.Overlay);
+            }
 
             return pipeline;
         }
@@ -117,20 +103,13 @@
                 FromHostBackdrop()
                 .LuminanceToAlpha()
                 .Opacity(0.4f)
-                //.Blend(FromHostBackdrop(), BlendEffectMode.Multiply)
+                .Blend(FromHostBackdrop(), BlendEffectMode.Multiply)
                 .Shade(tintColor, out tintColorAnimation, tintOpacity, out tintOpacityAnimation);
 
-<<<<<<< HEAD
-            //if (noiseUri != null)
-            //{
-            //    return pipeline.Blend(FromTiles(noiseUri, cacheMode: cacheMode), BlendEffectMode.Overlay, Placement.Background);
-            //}
-=======
-            if (noiseUri != null)
-            {
-                return pipeline.Blend(FromTiles(noiseUri, cacheMode: cacheMode), BlendEffectMode.Overlay);
-            }
->>>>>>> 5363919f
+            if (noiseUri != null)
+            {
+                return pipeline.Blend(FromTiles(noiseUri, cacheMode: cacheMode), BlendEffectMode.Overlay);
+            }
 
             return pipeline;
         }
@@ -154,17 +133,10 @@
         {
             var pipeline = FromBackdrop().Shade(tintColor, tintOpacity).Blur(blurAmount);
 
-<<<<<<< HEAD
-            //if (noiseUri != null)
-            //{
-            //    return pipeline.Blend(FromTiles(noiseUri, cacheMode: cacheMode), BlendEffectMode.Overlay, Placement.Background);
-            //}
-=======
-            if (noiseUri != null)
-            {
-                return pipeline.Blend(FromTiles(noiseUri, cacheMode: cacheMode), BlendEffectMode.Overlay);
-            }
->>>>>>> 5363919f
+            if (noiseUri != null)
+            {
+                return pipeline.Blend(FromTiles(noiseUri, cacheMode: cacheMode), BlendEffectMode.Overlay);
+            }
 
             return pipeline;
         }
@@ -197,17 +169,10 @@
                 .Shade(tintColor, out tintColorSetter, tintOpacity, out tintOpacitySetter)
                 .Blur(blurAmount, out blurAmountSetter);
 
-<<<<<<< HEAD
-            //if (noiseUri != null)
-            //{
-            //    return pipeline.Blend(FromTiles(noiseUri, cacheMode: cacheMode), BlendEffectMode.Overlay, Placement.Background);
-            //}
-=======
-            if (noiseUri != null)
-            {
-                return pipeline.Blend(FromTiles(noiseUri, cacheMode: cacheMode), BlendEffectMode.Overlay);
-            }
->>>>>>> 5363919f
+            if (noiseUri != null)
+            {
+                return pipeline.Blend(FromTiles(noiseUri, cacheMode: cacheMode), BlendEffectMode.Overlay);
+            }
 
             return pipeline;
         }
@@ -240,17 +205,10 @@
                 .Shade(tintColor, out tintAnimation, tintOpacity, out tintOpacityAnimation)
                 .Blur(blurAmount, out blurAmountAnimation);
 
-<<<<<<< HEAD
-            //if (noiseUri != null)
-            //{
-            //    return pipeline.Blend(FromTiles(noiseUri, cacheMode: cacheMode), BlendEffectMode.Overlay, Placement.Background);
-            //}
-=======
-            if (noiseUri != null)
-            {
-                return pipeline.Blend(FromTiles(noiseUri, cacheMode: cacheMode), BlendEffectMode.Overlay);
-            }
->>>>>>> 5363919f
+            if (noiseUri != null)
+            {
+                return pipeline.Blend(FromTiles(noiseUri, cacheMode: cacheMode), BlendEffectMode.Overlay);
+            }
 
             return pipeline;
         }
