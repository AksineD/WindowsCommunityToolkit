--- conflicted
+++ resolved
@@ -21,13 +21,8 @@
 
   <ItemGroup>
     <PackageReference Include="System.ValueTuple" Version="4.4.0" />
-<<<<<<< HEAD
     <PackageReference Include="Win2D.uwp" Version="1.25.0" />
-    <PackageReference Include="Microsoft.Xaml.Behaviors.Uwp.Managed" Version="1.1.0" />
-=======
-    <PackageReference Include="Win2D.uwp" Version="1.24.0" />
     <PackageReference Include="Microsoft.Xaml.Behaviors.Uwp.Managed" Version="2.0.1" />
->>>>>>> c65d6486
     <ProjectReference Include="..\Microsoft.Toolkit.Uwp.UI\Microsoft.Toolkit.Uwp.UI.csproj" />
   </ItemGroup>
 
