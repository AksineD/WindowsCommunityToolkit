﻿// ******************************************************************
// Copyright (c) Microsoft. All rights reserved.
// This code is licensed under the MIT License (MIT).
// THE CODE IS PROVIDED “AS IS”, WITHOUT WARRANTY OF ANY KIND, EXPRESS OR IMPLIED,
// INCLUDING BUT NOT LIMITED TO THE WARRANTIES OF MERCHANTABILITY,
// FITNESS FOR A PARTICULAR PURPOSE AND NONINFRINGEMENT.
// IN NO EVENT SHALL THE AUTHORS OR COPYRIGHT HOLDERS BE LIABLE FOR ANY CLAIM,
// DAMAGES OR OTHER LIABILITY, WHETHER IN AN ACTION OF CONTRACT,
// TORT OR OTHERWISE, ARISING FROM, OUT OF OR IN CONNECTION WITH
// THE CODE OR THE USE OR OTHER DEALINGS IN THE CODE.
// ******************************************************************
using System;
using System.Windows.Input;
using Microsoft.Toolkit.Uwp.UI.Animations;
using Windows.Devices.Input;
using Windows.Foundation;
using Windows.UI;
using Windows.UI.Xaml;
using Windows.UI.Xaml.Controls;
using Windows.UI.Xaml.Input;
using Windows.UI.Xaml.Media;
using Windows.UI.Xaml.Media.Animation;

namespace Microsoft.Toolkit.Uwp.UI.Controls
{
    /// <summary>
    /// ContentControl providing functionality for sliding left or right to expose functions
    /// </summary>
    [TemplatePart(Name = PartContentGrid, Type = typeof(Grid))]
    [TemplatePart(Name = PartCommandContainer, Type = typeof(Grid))]
    [TemplatePart(Name = PartLeftCommandPanel, Type = typeof(StackPanel))]
    [TemplatePart(Name = PartRightCommandPanel, Type = typeof(StackPanel))]
    public class SlidableListItem : ContentControl
    {
        /// <summary>
        /// Identifies the <see cref="ExtraSwipeThreshold"/> property
        /// </summary>
        public static readonly DependencyProperty ExtraSwipeThresholdProperty =
            DependencyProperty.Register(nameof(ExtraSwipeThreshold), typeof(int), typeof(SlidableListItem), new PropertyMetadata(default(int)));

        /// <summary>
        /// Identifies the <see cref="IsOffsetLimited"/> property
        /// </summary>
        public static readonly DependencyProperty IsOffsetLimitedProperty =
            DependencyProperty.Register(nameof(IsOffsetLimited), typeof(bool), typeof(SlidableListItem), new PropertyMetadata(true));

        /// <summary>
        /// Identifies the <see cref="IsLeftSwipeEnabled"/> property
        /// </summary>
        public static readonly DependencyProperty IsLeftSwipeEnabledProperty =
            DependencyProperty.Register(nameof(IsLeftSwipeEnabled), typeof(bool), typeof(SlidableListItem), new PropertyMetadata(true));

        /// <summary>
        /// Identifies the <see cref="IsRightSwipeEnabled"/> property
        /// </summary>
        public static readonly DependencyProperty IsRightSwipeEnabledProperty =
            DependencyProperty.Register(nameof(IsRightSwipeEnabled), typeof(bool), typeof(SlidableListItem), new PropertyMetadata(true));

        /// <summary>
        /// Identifies the <see cref="ActivationWidth"/> property
        /// </summary>
        public static readonly DependencyProperty ActivationWidthProperty =
            DependencyProperty.Register(nameof(ActivationWidth), typeof(double), typeof(SlidableListItem), new PropertyMetadata(80));

        /// <summary>
        /// Indeifies the <see cref="LeftIcon"/> property
        /// </summary>
        public static readonly DependencyProperty LeftIconProperty =
            DependencyProperty.Register(nameof(LeftIcon), typeof(Symbol), typeof(SlidableListItem), new PropertyMetadata(Symbol.Favorite));

        /// <summary>
        /// Identifies the <see cref="RightIcon"/> property
        /// </summary>
        public static readonly DependencyProperty RightIconProperty =
            DependencyProperty.Register(nameof(RightIcon), typeof(Symbol), typeof(SlidableListItem), new PropertyMetadata(Symbol.Delete));

        /// <summary>
        /// Identifies the <see cref="LeftLabel"/> property
        /// </summary>
        public static readonly DependencyProperty LeftLabelProperty =
            DependencyProperty.Register(nameof(LeftLabel), typeof(string), typeof(SlidableListItem), new PropertyMetadata(string.Empty));

        /// <summary>
        /// Identifies the <see cref="RightLabel"/> property
        /// </summary>
        public static readonly DependencyProperty RightLabelProperty =
            DependencyProperty.Register(nameof(RightLabel), typeof(string), typeof(SlidableListItem), new PropertyMetadata(string.Empty));

        /// <summary>
        /// Identifies the <see cref="LeftForeground"/> property
        /// </summary>
        public static readonly DependencyProperty LeftForegroundProperty =
            DependencyProperty.Register(nameof(LeftForeground), typeof(Brush), typeof(SlidableListItem), new PropertyMetadata(new SolidColorBrush(Colors.White)));

        /// <summary>
        /// Identifies the <see cref="RightForeground"/> property
        /// </summary>
        public static readonly DependencyProperty RightForegroundProperty =
            DependencyProperty.Register(nameof(RightForeground), typeof(Brush), typeof(SlidableListItem), new PropertyMetadata(new SolidColorBrush(Colors.White)));

        /// <summary>
        /// Identifies the <see cref="LeftBackground"/> property
        /// </summary>
        public static readonly DependencyProperty LeftBackgroundProperty =
            DependencyProperty.Register(nameof(LeftBackground), typeof(Brush), typeof(SlidableListItem), new PropertyMetadata(new SolidColorBrush(Colors.LightGray)));

        /// <summary>
        /// Identifies the <see cref="RightBackground"/> property
        /// </summary>
        public static readonly DependencyProperty RightBackgroundProperty =
            DependencyProperty.Register(nameof(RightBackground), typeof(Brush), typeof(SlidableListItem), new PropertyMetadata(new SolidColorBrush(Colors.DarkGray)));

        /// <summary>
        /// Identifies the <see cref="MouseSlidingEnabled"/> property
        /// </summary>
        public static readonly DependencyProperty MouseSlidingEnabledProperty =
            DependencyProperty.Register(nameof(MouseSlidingEnabled), typeof(bool), typeof(SlidableListItem), new PropertyMetadata(false));

        /// <summary>
        /// Identifies the <see cref="LeftCommand"/> property
        /// </summary>
        public static readonly DependencyProperty LeftCommandProperty =
            DependencyProperty.Register(nameof(LeftCommand), typeof(ICommand), typeof(SlidableListItem), new PropertyMetadata(null));

        /// <summary>
        /// Identifies the <see cref="RightCommand"/> property
        /// </summary>
        public static readonly DependencyProperty RightCommandProperty =
            DependencyProperty.Register(nameof(RightCommand), typeof(ICommand), typeof(SlidableListItem), new PropertyMetadata(null));

        /// <summary>
        /// Identifies the <see cref="LeftCommandParameter"/> property
        /// </summary>
        public static readonly DependencyProperty LeftCommandParameterProperty =
            DependencyProperty.Register(nameof(LeftCommandParameter), typeof(object), typeof(SlidableListItem), new PropertyMetadata(null));

        /// <summary>
        /// Identifies the <see cref="RightCommandParameter"/> property
        /// </summary>
        public static readonly DependencyProperty RightCommandParameterProperty =
            DependencyProperty.Register(nameof(RightCommandParameter), typeof(object), typeof(SlidableListItem), new PropertyMetadata(null));

        /// <summary>
        /// Identifies the <see cref="SwipeStatus"/> property
        /// </summary>
        public static readonly DependencyProperty SwipeStatusProperty =
            DependencyProperty.Register(nameof(SwipeStatus), typeof(object), typeof(SwipeStatus), new PropertyMetadata(SwipeStatus.Idle));

        /// <summary>
        /// Occurs when SwipeStatus has changed
        /// </summary>
        public event TypedEventHandler<SlidableListItem, SwipeStatusChangedEventArgs> SwipeStatusChanged;

        private const string PartContentGrid = "ContentGrid";
        private const string PartCommandContainer = "CommandContainer";
        private const string PartLeftCommandPanel = "LeftCommandPanel";
        private const string PartRightCommandPanel = "RightCommandPanel";
        private const int SnappedCommandMargin = 20;
        private Grid _contentGrid;
        private CompositeTransform _transform;
        private Grid _commandContainer;
        private StackPanel _leftCommandPanel;
        private CompositeTransform _leftCommandTransform;
        private StackPanel _rightCommandPanel;
        private CompositeTransform _rightCommandTransform;
        private DoubleAnimation _contentAnimation;
        private Storyboard _contentStoryboard;
<<<<<<< HEAD
        private DoubleAnimation _leftCommandAnimation;
        private Storyboard _leftCommandStoryboard;
        private DoubleAnimation _rightCommandAnimation;
        private Storyboard _rightCommandStoryboard;
=======
        private bool _justFinishedSwiping;
>>>>>>> 66dba31a

        /// <summary>
        /// Initializes a new instance of the <see cref="SlidableListItem"/> class.
        /// Creates a new instance of <see cref="SlidableListItem"/>
        /// </summary>
        public SlidableListItem()
        {
            DefaultStyleKey = typeof(SlidableListItem);
        }

        /// <summary>
        /// Occurs when the user swipes to the left to activate the right action
        /// </summary>
        public event EventHandler RightCommandRequested;

        /// <summary>
        /// Occurs when the user swipes to the right to activate the left action
        /// </summary>
        public event EventHandler LeftCommandRequested;

        /// <summary>
        /// Invoked whenever application code or internal processes (such as a rebuilding
        /// layout pass) call <see cref="OnApplyTemplate"/>. In simplest terms, this means the method
        /// is called just before a UI element displays in an application. Override this
        /// method to influence the default post-template logic of a class.
        /// </summary>
        protected override void OnApplyTemplate()
        {
            if (_contentGrid != null)
            {
                _contentGrid.PointerPressed -= ContentGrid_PointerPressed;
                _contentGrid.PointerReleased -= ContentGrid_PointerReleased;
                _contentGrid.ManipulationStarted -= ContentGrid_ManipulationStarted;
                _contentGrid.ManipulationDelta -= ContentGrid_ManipulationDelta;
                _contentGrid.ManipulationCompleted -= ContentGrid_ManipulationCompleted;
            }

            _contentGrid = GetTemplateChild(PartContentGrid) as Grid;

            if (_contentGrid != null)
            {
                _contentGrid.PointerPressed += ContentGrid_PointerPressed;
                _contentGrid.PointerReleased += ContentGrid_PointerReleased;

                _transform = _contentGrid.RenderTransform as CompositeTransform;
                _contentGrid.ManipulationStarted += ContentGrid_ManipulationStarted;
                _contentGrid.ManipulationDelta += ContentGrid_ManipulationDelta;
                _contentGrid.ManipulationCompleted += ContentGrid_ManipulationCompleted;

                _contentAnimation = new DoubleAnimation();
                Storyboard.SetTarget(_contentAnimation, _transform);
                Storyboard.SetTargetProperty(_contentAnimation, "TranslateX");
                _contentAnimation.To = 0;
                _contentAnimation.Duration = new Duration(TimeSpan.FromMilliseconds(100));

                _contentStoryboard = new Storyboard();
                _contentStoryboard.Children.Add(_contentAnimation);

                _justFinishedSwiping = false;
            }

            base.OnApplyTemplate();
        }

        private void ContentGrid_PointerPressed(object sender, PointerRoutedEventArgs e)
        {
            _justFinishedSwiping = false;
        }

        private void ContentGrid_PointerReleased(object sender, PointerRoutedEventArgs e)
        {
            if (_justFinishedSwiping)
            {
                e.Handled = true;
                _justFinishedSwiping = false;
            }
        }

        private void ContentGrid_ManipulationStarted(object sender, ManipulationStartedRoutedEventArgs e)
        {
            if ((!MouseSlidingEnabled && e.PointerDeviceType == PointerDeviceType.Mouse) || (!IsRightSwipeEnabled && !IsLeftSwipeEnabled))
            {
                return;
            }

            if (_commandContainer == null)
            {
                _commandContainer = GetTemplateChild(PartCommandContainer) as Grid;
                if (_commandContainer != null)
                {
                    _commandContainer.Background = LeftBackground as SolidColorBrush;
                    _commandContainer.Clip = new RectangleGeometry();
                }
            }

            if (_leftCommandPanel == null)
            {
                _leftCommandPanel = GetTemplateChild(PartLeftCommandPanel) as StackPanel;
                if (_leftCommandPanel != null)
                {
                    _leftCommandTransform = _leftCommandPanel.RenderTransform as CompositeTransform;

                    _leftCommandAnimation = new DoubleAnimation();
                    Storyboard.SetTarget(_leftCommandAnimation, _leftCommandTransform);
                    Storyboard.SetTargetProperty(_leftCommandAnimation, "TranslateX");
                    _leftCommandAnimation.Duration = new Duration(TimeSpan.FromMilliseconds(100));

                    _leftCommandStoryboard = new Storyboard();
                    _leftCommandStoryboard.Children.Add(_leftCommandAnimation);
                }
            }

            if (_rightCommandPanel == null)
            {
                _rightCommandPanel = GetTemplateChild(PartRightCommandPanel) as StackPanel;
                if (_rightCommandPanel != null)
                {
                    _rightCommandTransform = _rightCommandPanel.RenderTransform as CompositeTransform;

                    _rightCommandAnimation = new DoubleAnimation();
                    Storyboard.SetTarget(_rightCommandAnimation, _rightCommandTransform);
                    Storyboard.SetTargetProperty(_rightCommandAnimation, "TranslateX");
                    _rightCommandAnimation.Duration = new Duration(TimeSpan.FromMilliseconds(100));

                    _rightCommandStoryboard = new Storyboard();
                    _rightCommandStoryboard.Children.Add(_rightCommandAnimation);
                }
            }

            _commandContainer.Opacity = 0;
            SwipeStatus = SwipeStatus.Starting;
        }

        /// <summary>
        /// Handler for when slide manipulation is complete
        /// </summary>
        private void ContentGrid_ManipulationCompleted(object sender, ManipulationCompletedRoutedEventArgs e)
        {
            if ((!MouseSlidingEnabled && e.PointerDeviceType == PointerDeviceType.Mouse) || (!IsRightSwipeEnabled && !IsLeftSwipeEnabled))
            {
                return;
            }

            var x = _transform.TranslateX;
            _contentAnimation.From = x;
            _contentStoryboard.Begin();

            _commandContainer.Fade(0, 100).Start();

            if (SwipeStatus == SwipeStatus.SwipingPassedLeftThreshold)
            {
                RightCommandRequested?.Invoke(this, new EventArgs());
                RightCommand?.Execute(RightCommandParameter);
            }
            else if (SwipeStatus == SwipeStatus.SwipingPassedRightThreshold)
            {
                LeftCommandRequested?.Invoke(this, new EventArgs());
                LeftCommand?.Execute(LeftCommandParameter);
            }

            SwipeStatus = SwipeStatus.Idle;
            _justFinishedSwiping = true;
        }

        /// <summary>
        /// Handler for when slide manipulation is underway
        /// </summary>
        private void ContentGrid_ManipulationDelta(object sender, ManipulationDeltaRoutedEventArgs e)
        {
            if (SwipeStatus == SwipeStatus.Idle)
            {
                return;
            }

            var newTranslationX = _transform.TranslateX + e.Delta.Translation.X;
            bool swipingInDisabledArea = false;
            SwipeStatus newSwipeStatus = SwipeStatus.Idle;

            if (newTranslationX > 0)
            {
                // Swiping from left to right
                if (!IsRightSwipeEnabled)
                {
                    // If swipe is not enabled, only allow swipe a very short distance
                    if (newTranslationX > 0)
                    {
                        swipingInDisabledArea = true;
                        newSwipeStatus = SwipeStatus.DisabledSwipingToRight;
                    }

                    if (newTranslationX > 16)
                    {
                        newTranslationX = 16;
                    }
                }
                else if (IsOffsetLimited)
                {
                    // If offset is limited, there will be a limit how much swipe is possible.
                    // This will be the value of the command panel plus some threshold.
                    // This value can't be less than the ActivationWidth.
                    var swipeThreshold = _leftCommandPanel.ActualWidth + ExtraSwipeThreshold;
                    if (swipeThreshold < ActivationWidth)
                    {
                        swipeThreshold = ActivationWidth;
                    }

                    if (Math.Abs(newTranslationX) > swipeThreshold)
                    {
                        newTranslationX = swipeThreshold;
                    }
                }

                // Don't allow swiping more than almost the whole content grid width
                // (doing this will cause the control to change size).
                if (newTranslationX > (_contentGrid.ActualWidth - 4))
                {
                    newTranslationX = _contentGrid.ActualWidth - 4;
                }
            }
            else
            {
                // Swiping from right to left
                if (!IsLeftSwipeEnabled)
                {
                    // If swipe is not enabled, only allow swipe a very short distance
                    if (newTranslationX < 0)
                    {
                        swipingInDisabledArea = true;
                        newSwipeStatus = SwipeStatus.DisabledSwipingToLeft;
                    }

                    if (newTranslationX < -16)
                    {
                        newTranslationX = -16;
                    }
                }
                else if (IsOffsetLimited)
                {
                    // If offset is limited, there will be a limit how much swipe is possible.
                    // This will be the value of the command panel plus some threshold.
                    // This value can't be less than the ActivationWidth.
                    var swipeThreshold = _rightCommandPanel.ActualWidth + ExtraSwipeThreshold;
                    if (swipeThreshold < ActivationWidth)
                    {
                        swipeThreshold = ActivationWidth;
                    }

                    if (Math.Abs(newTranslationX) > swipeThreshold)
                    {
                        newTranslationX = -swipeThreshold;
                    }
                }

                // Don't allow swiping more than almost the whole content grid width
                // (doing this will cause the control to change size).
                if (newTranslationX < -(_contentGrid.ActualWidth - 4))
                {
                    newTranslationX = -(_contentGrid.ActualWidth - 4);
                }
            }

            bool hasPassedThreshold = !swipingInDisabledArea && Math.Abs(newTranslationX) >= ActivationWidth;

            if (swipingInDisabledArea)
            {
                // Don't show any command if swiping in disabled area.
                _commandContainer.Opacity = 0;
                _leftCommandPanel.Opacity = 0;
                _rightCommandPanel.Opacity = 0;
            }
            else if (newTranslationX > 0)
            {
                // If swiping from left to right, show left command panel.
                _rightCommandPanel.Opacity = 0;

                _commandContainer.Background = LeftBackground as SolidColorBrush;
                _commandContainer.Opacity = 1;
                _leftCommandPanel.Opacity = 1;

                _commandContainer.Clip.Rect = new Windows.Foundation.Rect(0, 0, newTranslationX, _commandContainer.ActualHeight);

                if (newTranslationX < ActivationWidth)
                {
                    _leftCommandStoryboard.Stop();
                    _leftCommandTransform.TranslateX = newTranslationX / 2;

                    newSwipeStatus = SwipeStatus.SwipingToRightThreshold;
                }
                else
                {
                    if (SwipeStatus == SwipeStatus.SwipingToRightThreshold)
                    {
                        // The control was just put below the threshold.
                        // Run an animation to put the text and icon
                        // in the correct position.
                        _leftCommandAnimation.To = SnappedCommandMargin;
                        _leftCommandStoryboard.Begin();
                    }
                    else if (SwipeStatus != SwipeStatus.SwipingPassedRightThreshold)
                    {
                        // This will cover extrem cases when previous state wasn't
                        // below threshold.
                        _leftCommandStoryboard.Stop();
                        _leftCommandTransform.TranslateX = SnappedCommandMargin;
                    }

                    newSwipeStatus = SwipeStatus.SwipingPassedRightThreshold;
                }
            }
            else
            {
                // If swiping from right to left, show right command panel.
                _leftCommandPanel.Opacity = 0;

                _commandContainer.Background = RightBackground as SolidColorBrush;
                _commandContainer.Opacity = 1;
                _rightCommandPanel.Opacity = 1;

                _commandContainer.Clip.Rect = new Windows.Foundation.Rect(_commandContainer.ActualWidth + newTranslationX, 0, -newTranslationX, _commandContainer.ActualHeight);

                if (-newTranslationX < ActivationWidth)
                {
                    _rightCommandStoryboard.Stop();
                    _rightCommandTransform.TranslateX = newTranslationX / 2;

                    newSwipeStatus = SwipeStatus.SwipingToLeftThreshold;
                }
                else
                {
                    if (SwipeStatus == SwipeStatus.SwipingToLeftThreshold)
                    {
                        // The control was just put below the threshold.
                        // Run an animation to put the text and icon
                        // in the correct position.
                        _rightCommandAnimation.To = -SnappedCommandMargin;
                        _rightCommandStoryboard.Begin();
                    }
                    else if (SwipeStatus != SwipeStatus.SwipingPassedLeftThreshold)
                    {
                        // This will cover extrem cases when previous state wasn't
                        // below threshold.
                        _rightCommandStoryboard.Stop();
                        _rightCommandTransform.TranslateX = -SnappedCommandMargin;
                    }

                    newSwipeStatus = SwipeStatus.SwipingPassedLeftThreshold;
                }
            }

            _transform.TranslateX = newTranslationX;
            SwipeStatus = newSwipeStatus;
        }

        /// <summary>
        /// Gets or sets the amount of extra pixels for swipe threshold when <see cref="IsOffsetLimited"/> is enabled.
        /// </summary>
        public int ExtraSwipeThreshold
        {
            get { return (int)GetValue(ExtraSwipeThresholdProperty); }
            set { SetValue(ExtraSwipeThresholdProperty, value); }
        }

        /// <summary>
        /// Gets or sets a value indicating whether maximum swipe offset is limited or not.
        /// </summary>
        public bool IsOffsetLimited
        {
            get { return (bool)GetValue(IsOffsetLimitedProperty); }
            set { SetValue(IsOffsetLimitedProperty, value); }
        }

        /// <summary>
        /// Gets or sets a value indicating whether swiping left is enabled or not.
        /// </summary>
        public bool IsLeftSwipeEnabled
        {
            get { return (bool)GetValue(IsLeftSwipeEnabledProperty); }
            set { SetValue(IsLeftSwipeEnabledProperty, value); }
        }

        /// <summary>
        /// Gets or sets a value indicating whether swiping right is enabled or not.
        /// </summary>
        public bool IsRightSwipeEnabled
        {
            get { return (bool)GetValue(IsRightSwipeEnabledProperty); }
            set { SetValue(IsRightSwipeEnabledProperty, value); }
        }

        /// <summary>
        /// Gets or sets the amount of pixels the content needs to be swiped for an
        /// action to be requested
        /// </summary>
        public double ActivationWidth
        {
            get { return (double)GetValue(ActivationWidthProperty); }
            set { SetValue(ActivationWidthProperty, value); }
        }

        /// <summary>
        /// Gets or sets the left icon symbol
        /// </summary>
        public Symbol LeftIcon
        {
            get { return (Symbol)GetValue(LeftIconProperty); }
            set { SetValue(LeftIconProperty, value); }
        }

        /// <summary>
        /// Gets or sets the right icon symbol
        /// </summary>
        public Symbol RightIcon
        {
            get { return (Symbol)GetValue(RightIconProperty); }
            set { SetValue(RightIconProperty, value); }
        }

        /// <summary>
        /// Gets or sets the left label
        /// </summary>
        public string LeftLabel
        {
            get { return (string)GetValue(LeftLabelProperty); }
            set { SetValue(LeftLabelProperty, value); }
        }

        /// <summary>
        /// Gets or sets the right label
        /// </summary>
        public string RightLabel
        {
            get { return (string)GetValue(RightLabelProperty); }
            set { SetValue(RightLabelProperty, value); }
        }

        /// <summary>
        /// Gets or sets the left foreground color
        /// </summary>
        public Brush LeftForeground
        {
            get { return (Brush)GetValue(LeftForegroundProperty); }
            set { SetValue(LeftForegroundProperty, value); }
        }

        /// <summary>
        /// Gets or sets the right foreground color
        /// </summary>
        public Brush RightForeground
        {
            get { return (Brush)GetValue(RightForegroundProperty); }
            set { SetValue(RightForegroundProperty, value); }
        }

        /// <summary>
        /// Gets or sets the left background color
        /// </summary>
        public Brush LeftBackground
        {
            get { return (Brush)GetValue(LeftBackgroundProperty); }
            set { SetValue(LeftBackgroundProperty, value); }
        }

        /// <summary>
        /// Gets or sets the right background color
        /// </summary>
        public Brush RightBackground
        {
            get { return (Brush)GetValue(RightBackgroundProperty); }
            set { SetValue(RightBackgroundProperty, value); }
        }

        /// <summary>
        /// Gets or sets a value indicating whether it has the ability to slide the control with the mouse. False by default
        /// </summary>
        public bool MouseSlidingEnabled
        {
            get { return (bool)GetValue(MouseSlidingEnabledProperty); }
            set { SetValue(MouseSlidingEnabledProperty, value); }
        }

        /// <summary>
        /// Gets or sets the ICommand for left command request
        /// </summary>
        public ICommand LeftCommand
        {
            get
            {
                return (ICommand)GetValue(LeftCommandProperty);
            }

            set
            {
                SetValue(LeftCommandProperty, value);
            }
        }

        /// <summary>
        /// Gets or sets the ICommand for right command request
        /// </summary>
        public ICommand RightCommand
        {
            get
            {
                return (ICommand)GetValue(RightCommandProperty);
            }

            set
            {
                SetValue(RightCommandProperty, value);
            }
        }

        /// <summary>
        /// Gets or sets the CommandParameter for left command request
        /// </summary>
        public object LeftCommandParameter
        {
            get
            {
                return GetValue(LeftCommandParameterProperty);
            }

            set
            {
                SetValue(LeftCommandParameterProperty, value);
            }
        }

        /// <summary>
        /// Gets or sets the CommandParameter for right command request
        /// </summary>
        public object RightCommandParameter
        {
            get
            {
                return GetValue(RightCommandParameterProperty);
            }

            set
            {
                SetValue(RightCommandParameterProperty, value);
            }
        }

        /// <summary>
        /// Gets the SwipeStatus for current swipe status
        /// </summary>
        public SwipeStatus SwipeStatus
        {
            get
            {
                return (SwipeStatus)GetValue(SwipeStatusProperty);
            }

            private set
            {
                var oldValue = SwipeStatus;

                if (value != oldValue)
                {
                    SetValue(SwipeStatusProperty, value);

                    var eventArguments = new SwipeStatusChangedEventArgs()
                    {
                        OldValue = oldValue,
                        NewValue = value
                    };

                    SwipeStatusChanged?.Invoke(this, eventArguments);
                }
            }
        }
    }
}<|MERGE_RESOLUTION|>--- conflicted
+++ resolved
@@ -165,14 +165,11 @@
         private CompositeTransform _rightCommandTransform;
         private DoubleAnimation _contentAnimation;
         private Storyboard _contentStoryboard;
-<<<<<<< HEAD
         private DoubleAnimation _leftCommandAnimation;
         private Storyboard _leftCommandStoryboard;
         private DoubleAnimation _rightCommandAnimation;
         private Storyboard _rightCommandStoryboard;
-=======
         private bool _justFinishedSwiping;
->>>>>>> 66dba31a
 
         /// <summary>
         /// Initializes a new instance of the <see cref="SlidableListItem"/> class.
