﻿using Windows.UI.Xaml;
using Windows.UI.Xaml.Controls;
using Windows.UI.Xaml.Media.Imaging;

namespace Microsoft.Toolkit.Uwp.UI.Controls.Graph
{
    /// <summary>
    /// Defines the properties for the <see cref="ProfileCard"/> control.
    /// </summary>
    public partial class ProfileCard : Control
    {
        /// <summary>
        /// Identifies the <see cref="GraphAccessToken"/> dependency property.
        /// </summary>
        public static readonly DependencyProperty GraphAccessTokenProperty = DependencyProperty.Register(
            nameof(GraphAccessToken),
            typeof(string),
            typeof(ProfileCard),
            new PropertyMetadata(string.Empty, OnGraphAccessTokenChanged));

        /// <summary>
        /// Identifies the <see cref="UserId"/> dependency property.
        /// </summary>
        public static readonly DependencyProperty UserIdProperty = DependencyProperty.Register(
            nameof(UserId),
            typeof(string),
            typeof(ProfileCard),
            new PropertyMetadata(string.Empty, OnUserIdPropertyChanged));

        /// <summary>
        /// Identifies the <see cref="DisplayMode"/> dependency property.
        /// </summary>
        public static readonly DependencyProperty DisplayModeProperty = DependencyProperty.Register(
            nameof(DisplayMode),
            typeof(ViewType),
            typeof(ProfileCard),
            new PropertyMetadata(ViewType.PictureOnly, null));

        /// <summary>
        /// Identifies the <see cref="DefaultImage"/> dependency property.
        /// </summary>
        public static readonly DependencyProperty DefaultImageProperty = DependencyProperty.Register(
            nameof(DefaultImage),
            typeof(BitmapImage),
            typeof(ProfileCard),
            new PropertyMetadata(null, OnDefaultImageChanged));

        /// <summary>
        /// Identifies the <see cref="DefaultTitleText"/> dependency property.
        /// </summary>
        public static readonly DependencyProperty DefaultTitleTextProperty = DependencyProperty.Register(
            nameof(DefaultTitleText),
            typeof(string),
            typeof(ProfileCard),
            new PropertyMetadata(string.Empty));

        /// <summary>
        /// Identifies the <see cref="DefaultSecondaryMailText"/> dependency property.
        /// </summary>
        public static readonly DependencyProperty DefaultSecondaryMailTextProperty = DependencyProperty.Register(
            nameof(DefaultSecondaryMailText),
            typeof(string),
            typeof(ProfileCard),
            new PropertyMetadata(string.Empty));

        /// <summary>
        /// Identifies the <see cref="DefaultMailText"/> dependency property.
        /// </summary>
        public static readonly DependencyProperty DefaultMailTextProperty = DependencyProperty.Register(
            nameof(DefaultMailText),
            typeof(string),
            typeof(ProfileCard),
            new PropertyMetadata(string.Empty));

        internal static readonly DependencyProperty TitleProperty = DependencyProperty.Register(
            nameof(Title),
            typeof(string),
            typeof(ProfileCard),
            new PropertyMetadata(string.Empty));

        internal static readonly DependencyProperty SecondaryMailProperty = DependencyProperty.Register(
            nameof(SecondaryMail),
            typeof(string),
            typeof(ProfileCard),
            new PropertyMetadata(string.Empty));

        internal static readonly DependencyProperty MailProperty = DependencyProperty.Register(
            nameof(Mail),
            typeof(string),
            typeof(ProfileCard),
            new PropertyMetadata(string.Empty));

        internal static readonly DependencyProperty UserPhotoProperty = DependencyProperty.Register(
            nameof(UserPhoto),
            typeof(BitmapImage),
            typeof(ProfileCard),
            new PropertyMetadata(null));

        /// <summary>
        /// Gets or sets graph access token.
        /// </summary>
        public string GraphAccessToken
        {
<<<<<<< HEAD
            get { return ((string)GetValue(GraphAccessTokenProperty)).Trim(); }
            set { SetValue(GraphAccessTokenProperty, value); }
=======
            get { return ((string)GetValue(GraphAccessTokenProperty))?.Trim(); }
            set { SetValue(GraphAccessTokenProperty, value?.Trim()); }
>>>>>>> fd0f8950
        }

        /// <summary>
        /// Gets or sets user unique identifier.
        /// </summary>
        public string UserId
        {
<<<<<<< HEAD
            get { return ((string)GetValue(UserIdProperty)).Trim(); }
            set { SetValue(UserIdProperty, value); }
=======
            get { return ((string)GetValue(UserIdProperty))?.Trim(); }
            set { SetValue(UserIdProperty, value?.Trim()); }
>>>>>>> fd0f8950
        }

        /// <summary>
        /// Gets or sets the visual layout of the control. Default is PictureOnly.
        /// </summary>
        public ViewType DisplayMode
        {
            get { return (ViewType)GetValue(DisplayModeProperty); }
            set { SetValue(DisplayModeProperty, value); }
        }

        /// <summary>
        /// Gets or sets the default image when no user is signed in.
        /// </summary>
        public BitmapImage DefaultImage
        {
            get { return (BitmapImage)GetValue(DefaultImageProperty); }
            set { SetValue(DefaultImageProperty, value); }
        }

        /// <summary>
        /// Gets or sets the default title text in LargeProfilePhotoLeft mode or LargeProfilePhotoRight mode when no user is signed in.
        /// </summary>
        public string DefaultTitleText
        {
            get { return ((string)GetValue(DefaultTitleTextProperty))?.Trim(); }
            set { SetValue(DefaultTitleTextProperty, value?.Trim()); }
        }

        /// <summary>
        /// Gets or sets the default secondary mail text in LargeProfilePhotoLeft mode or LargeProfilePhotoRight mode when no user is signed in.
        /// </summary>
        public string DefaultSecondaryMailText
        {
            get { return ((string)GetValue(DefaultSecondaryMailTextProperty))?.Trim(); }
            set { SetValue(DefaultSecondaryMailTextProperty, value?.Trim()); }
        }

        /// <summary>
        /// Gets or sets the default mail text in EmailOnly mode when no user is signed in.
        /// </summary>
        public string DefaultMailText
        {
            get { return ((string)GetValue(DefaultMailTextProperty))?.Trim(); }
            set { SetValue(DefaultMailTextProperty, value?.Trim()); }
        }

        internal string Title
        {
            get { return (string)GetValue(TitleProperty); }
            private set { SetValue(TitleProperty, value); }
        }

        internal string SecondaryMail
        {
            get { return (string)GetValue(SecondaryMailProperty); }
            private set { SetValue(SecondaryMailProperty, value); }
        }

        internal string Mail
        {
            get { return (string)GetValue(MailProperty); }
            private set { SetValue(MailProperty, value); }
        }

        internal BitmapImage UserPhoto
        {
            get { return (BitmapImage)GetValue(UserPhotoProperty); }
            private set { SetValue(UserPhotoProperty, value); }
        }
    }
}<|MERGE_RESOLUTION|>--- conflicted
+++ resolved
@@ -101,13 +101,8 @@
         /// </summary>
         public string GraphAccessToken
         {
-<<<<<<< HEAD
-            get { return ((string)GetValue(GraphAccessTokenProperty)).Trim(); }
-            set { SetValue(GraphAccessTokenProperty, value); }
-=======
             get { return ((string)GetValue(GraphAccessTokenProperty))?.Trim(); }
             set { SetValue(GraphAccessTokenProperty, value?.Trim()); }
->>>>>>> fd0f8950
         }
 
         /// <summary>
@@ -115,13 +110,8 @@
         /// </summary>
         public string UserId
         {
-<<<<<<< HEAD
-            get { return ((string)GetValue(UserIdProperty)).Trim(); }
-            set { SetValue(UserIdProperty, value); }
-=======
             get { return ((string)GetValue(UserIdProperty))?.Trim(); }
             set { SetValue(UserIdProperty, value?.Trim()); }
->>>>>>> fd0f8950
         }
 
         /// <summary>
