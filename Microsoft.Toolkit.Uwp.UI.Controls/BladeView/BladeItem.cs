--- conflicted
+++ resolved
@@ -69,15 +69,14 @@
                 Width = _normalModeWidth;
                 VisualStateManager.GoToState(this, "Expanded", true);
                 var name = StringExtensions.GetLocalized("Microsoft.Toolkit.Uwp.UI.Controls/Resources", "WindowsCommunityToolkit_BladeView_ExpandButton_Collapsed");
-<<<<<<< HEAD
+
                 AutomationProperties.SetName(_enlargeButton, name);
-=======
+
                 AutomationProperties.SetName(this.GetTemplateChild("EnlargeButton"), name);
->>>>>>> 748c72ea
+
             }
         }
 
-        /// <inheritdoc/>
         protected override void OnCollapsed(EventArgs args)
         {
             base.OnCollapsed(args);
