﻿// ******************************************************************
// Copyright (c) Microsoft. All rights reserved.
// This code is licensed under the MIT License (MIT).
// THE CODE IS PROVIDED “AS IS”, WITHOUT WARRANTY OF ANY KIND, EXPRESS OR IMPLIED,
// INCLUDING BUT NOT LIMITED TO THE WARRANTIES OF MERCHANTABILITY,
// FITNESS FOR A PARTICULAR PURPOSE AND NONINFRINGEMENT.
// IN NO EVENT SHALL THE AUTHORS OR COPYRIGHT HOLDERS BE LIABLE FOR ANY CLAIM,
// DAMAGES OR OTHER LIABILITY, WHETHER IN AN ACTION OF CONTRACT,
// TORT OR OTHERWISE, ARISING FROM, OUT OF OR IN CONNECTION WITH
// THE CODE OR THE USE OR OTHER DEALINGS IN THE CODE.
// ******************************************************************

using System;
using System.Windows.Input;
using Windows.Foundation;
using Windows.UI.Xaml;
using Windows.UI.Xaml.Controls;
using Windows.UI.Xaml.Controls.Primitives;
using Windows.UI.Xaml.Input;
using Windows.UI.Xaml.Media;

namespace Microsoft.Toolkit.Uwp.UI.Controls
{
    /// <summary>
    /// Extension of ListView that allows "Pull To Refresh" on touch devices
    /// </summary>
    [TemplatePart(Name = PartRoot, Type = typeof(Border))]
    [TemplatePart(Name = PartScroller, Type = typeof(ScrollViewer))]
    [TemplatePart(Name = PartContentTransform, Type = typeof(CompositeTransform))]
    [TemplatePart(Name = PartScrollerContent, Type = typeof(Grid))]
    [TemplatePart(Name = PartRefreshIndicatorBorder, Type = typeof(Border))]
    [TemplatePart(Name = PartIndicatorTransform, Type = typeof(CompositeTransform))]
    [TemplatePart(Name = PartDefaultIndicatorContent, Type = typeof(TextBlock))]
    [TemplatePart(Name = PullAndReleaseIndicatorContent, Type = typeof(ContentPresenter))]
    public class PullToRefreshListView : ListView
    {
        /// <summary>
        /// Identifies the <see cref="OverscrollLimit"/> property.
        /// </summary>
        public static readonly DependencyProperty OverscrollLimitProperty =
            DependencyProperty.Register(nameof(OverscrollLimit), typeof(double), typeof(PullToRefreshListView), new PropertyMetadata(0.4, OverscrollLimitPropertyChanged));

        /// <summary>
        /// Identifies the <see cref="PullThreshold"/> property.
        /// </summary>
        public static readonly DependencyProperty PullThresholdProperty =
            DependencyProperty.Register(nameof(PullThreshold), typeof(double), typeof(PullToRefreshListView), new PropertyMetadata(100.0));

        /// <summary>
        /// Identifies the <see cref="RefreshCommand"/> property.
        /// </summary>
        public static readonly DependencyProperty RefreshCommandProperty =
            DependencyProperty.Register(nameof(RefreshCommand), typeof(ICommand), typeof(PullToRefreshListView), new PropertyMetadata(null));

        /// <summary>
        /// Identifies the <see cref="RefreshIntentCanceledCommand"/> property.
        /// </summary>
        public static readonly DependencyProperty RefreshIntentCanceledCommandProperty =
            DependencyProperty.Register(nameof(RefreshIntentCanceledCommand), typeof(ICommand), typeof(PullToRefreshListView), new PropertyMetadata(null));

        /// <summary>
        /// Identifies the <see cref="RefreshIndicatorContent"/> property.
        /// </summary>
        public static readonly DependencyProperty RefreshIndicatorContentProperty =
            DependencyProperty.Register(nameof(RefreshIndicatorContent), typeof(object), typeof(PullToRefreshListView), new PropertyMetadata(null));

        /// <summary>
        /// Identifies the <see cref="PullToRefreshLabel"/> property.
        /// </summary>
        public static readonly DependencyProperty PullToRefreshLabelProperty =
            DependencyProperty.Register(nameof(PullToRefreshLabel), typeof(object), typeof(PullToRefreshListView), new PropertyMetadata("Pull To Refresh", OnPullToRefreshLabelChanged));

        /// <summary>
        /// Identifies the <see cref="ReleaseToRefreshLabel"/> property.
        /// </summary>
        public static readonly DependencyProperty ReleaseToRefreshLabelProperty =
            DependencyProperty.Register(nameof(ReleaseToRefreshLabel), typeof(object), typeof(PullToRefreshListView), new PropertyMetadata("Release to Refresh", OnReleaseToRefreshLabelChanged));

        /// <summary>
        /// Identifies the <see cref="PullToRefreshContent"/> property.
        /// </summary>
        public static readonly DependencyProperty PullToRefreshContentProperty =
            DependencyProperty.Register(nameof(PullToRefreshContent), typeof(object), typeof(PullToRefreshListView), new PropertyMetadata("Pull To Refresh"));

        /// <summary>
        /// Identifies the <see cref="ReleaseToRefreshContent"/> property.
        /// </summary>
        public static readonly DependencyProperty ReleaseToRefreshContentProperty =
            DependencyProperty.Register(nameof(ReleaseToRefreshContent), typeof(object), typeof(PullToRefreshListView), new PropertyMetadata("Release to Refresh"));

        /// <summary>
        /// IsPullToRefreshWithMouseEnabled Dependency Property
        /// </summary>
        public static readonly DependencyProperty IsPullToRefreshWithMouseEnabledProperty =
            DependencyProperty.Register(nameof(IsPullToRefreshWithMouseEnabled), typeof(bool), typeof(PullToRefreshListView), new PropertyMetadata(false));

        private const string PartRoot = "Root";
        private const string PartScroller = "ScrollViewer";
        private const string PartContentTransform = "ContentTransform";
        private const string PartScrollerContent = "ItemsPresenter";
        private const string PartRefreshIndicatorBorder = "RefreshIndicator";
        private const string PartIndicatorTransform = "RefreshIndicatorTransform";
        private const string PartDefaultIndicatorContent = "DefaultIndicatorContent";
        private const string PullAndReleaseIndicatorContent = "PullAndReleaseIndicatorContent";

        private Border _root;
        private Border _refreshIndicatorBorder;
        private CompositeTransform _refreshIndicatorTransform;
        private ScrollViewer _scroller;
        private CompositeTransform _contentTransform;
        private CompositeTransform _headerTransform;
        private CompositeTransform _footerTransform;
        private ItemsPresenter _scrollerContent;
        private TextBlock _defaultIndicatorContent;
        private ContentPresenter _pullAndReleaseIndicatorContent;
        private ScrollBar _scrollerVerticalScrollBar;
        private double _lastOffset = 0.0;
        private double _pullDistance = 0.0;
        private DateTime _lastRefreshActivation = default(DateTime);
        private bool _refreshActivated = false;
        private bool _refreshIntentCanceled = false;
        private double _overscrollMultiplier;
        private bool _isManipulatingWithMouse;

        /// <summary>
        /// Occurs when the user has requested content to be refreshed
        /// </summary>
        public event EventHandler RefreshRequested;

        /// <summary>
        /// Occurs when the user has cancels an intent for the content to be refreshed
        /// </summary>
        public event EventHandler RefreshIntentCanceled;

        /// <summary>
        /// Occurs when listview overscroll distance is changed
        /// </summary>
        public event EventHandler<RefreshProgressEventArgs> PullProgressChanged;

        /// <summary>
        /// Initializes a new instance of the <see cref="PullToRefreshListView"/> class.
        /// </summary>
        public PullToRefreshListView()
        {
            DefaultStyleKey = typeof(PullToRefreshListView);
            SizeChanged += RefreshableListView_SizeChanged;
        }

        /// <summary>
        /// Handler for SizeChanged event, handles cliping
        /// </summary>
        private void RefreshableListView_SizeChanged(object sender, SizeChangedEventArgs e)
        {
            Clip = new RectangleGeometry()
            {
                Rect = new Rect(0, 0, e.NewSize.Width, e.NewSize.Height)
            };
        }

        /// <summary>
        /// Invoked whenever application code or internal processes (such as a rebuilding
        /// layout pass) call <see cref="OnApplyTemplate"/>. In simplest terms, this means the method
        /// is called just before a UI element displays in an application. Override this
        /// method to influence the default post-template logic of a class.
        /// </summary>
        protected override void OnApplyTemplate()
        {
            if (_scroller != null)
            {
                _scroller.Loaded -= Scroller_Loaded;
                _scroller.DirectManipulationCompleted -= Scroller_DirectManipulationCompleted;
                _scroller.DirectManipulationStarted -= Scroller_DirectManipulationStarted;
            }

            if (_refreshIndicatorBorder != null)
            {
                _refreshIndicatorBorder.SizeChanged -= RefreshIndicatorBorder_SizeChanged;
            }

            if (_root != null)
            {
                _root.ManipulationStarted -= Scroller_ManipulationStarted;
                _root.ManipulationCompleted -= Scroller_ManipulationCompleted;
            }

            _root = GetTemplateChild(PartRoot) as Border;
            _scroller = GetTemplateChild(PartScroller) as ScrollViewer;
            _scrollerContent = GetTemplateChild(PartScrollerContent) as ItemsPresenter;
            _refreshIndicatorBorder = GetTemplateChild(PartRefreshIndicatorBorder) as Border;
            _refreshIndicatorTransform = GetTemplateChild(PartIndicatorTransform) as CompositeTransform;
            _defaultIndicatorContent = GetTemplateChild(PartDefaultIndicatorContent) as TextBlock;
            _pullAndReleaseIndicatorContent = GetTemplateChild(PullAndReleaseIndicatorContent) as ContentPresenter;

            if (_root != null &&
                _scroller != null &&
                _scrollerContent != null &&
                _refreshIndicatorBorder != null &&
                _refreshIndicatorTransform != null &&
                (_defaultIndicatorContent != null || _pullAndReleaseIndicatorContent != null))
            {
                _scroller.Loaded += Scroller_Loaded;

                if (IsPullToRefreshWithMouseEnabled)
                {
                    _root.ManipulationMode = ManipulationModes.TranslateY;
                    _root.ManipulationStarted += Scroller_ManipulationStarted;
                    _root.ManipulationCompleted += Scroller_ManipulationCompleted;
                }

                _scroller.DirectManipulationCompleted += Scroller_DirectManipulationCompleted;
                _scroller.DirectManipulationStarted += Scroller_DirectManipulationStarted;

                if (_defaultIndicatorContent != null)
                {
                    _defaultIndicatorContent.Visibility = RefreshIndicatorContent == null ? Visibility.Visible : Visibility.Collapsed;
                }

                if (_pullAndReleaseIndicatorContent != null)
                {
                    _pullAndReleaseIndicatorContent.Visibility = RefreshIndicatorContent == null ? Visibility.Visible : Visibility.Collapsed;
                }

                _refreshIndicatorBorder.SizeChanged += RefreshIndicatorBorder_SizeChanged;

                _overscrollMultiplier = OverscrollLimit * 8;
            }

            base.OnApplyTemplate();
        }

        private void Scroller_ManipulationStarted(object sender, ManipulationStartedRoutedEventArgs e)
        {
            // Other input are already managed by the scroll viewer
            if (e.PointerDeviceType == Windows.Devices.Input.PointerDeviceType.Mouse
                && IsPullToRefreshWithMouseEnabled
                && _scroller.VerticalOffset < 1)
            {
                _root.ManipulationDelta += Scroller_ManipulationDelta;
                DisplayPullToRefreshContent();
                CompositionTarget.Rendering -= CompositionTarget_Rendering;
                CompositionTarget.Rendering += CompositionTarget_Rendering;
                _isManipulatingWithMouse = true;
            }
        }

        private void Scroller_ManipulationCompleted(object sender, ManipulationCompletedRoutedEventArgs e)
        {
            _root.ManipulationDelta -= Scroller_ManipulationDelta;

            if (!IsPullToRefreshWithMouseEnabled)
            {
                return;
            }

            OnManipulationCompleted();
        }

        private void Scroller_ManipulationDelta(object sender, Windows.UI.Xaml.Input.ManipulationDeltaRoutedEventArgs e)
        {
            if (!IsPullToRefreshWithMouseEnabled || _contentTransform == null)
            {
                return;
            }

            if (e.PointerDeviceType != Windows.Devices.Input.PointerDeviceType.Mouse)
            {
                return;
            }

            if (e.Cumulative.Translation.Y <= 0)
            {
                return;
            }

            // content is not "moved" automagically by the scrollviewer in this case
            // so we need to apply our own transformation.
            // and to do so we use a little Sin Easing.

            // how much "drag" to go to the max translation
            var mouseMaxDragDistance = 100;

            // make it harder to drag (life is not easy)
            double translationToUse = e.Cumulative.Translation.Y / 3;
            var deltaCumulative = Math.Min(translationToUse, mouseMaxDragDistance) / mouseMaxDragDistance;

            // let's do some quartic ease-out
            double f = deltaCumulative - 1;
            var easing = 1 + (f * f * f * (1 - deltaCumulative));

            var maxTranslation = 150;
            _contentTransform.TranslateY = easing * maxTranslation;

            if (_headerTransform != null)
            {
                _headerTransform.TranslateY = _contentTransform.TranslateY;
            }

            if (_footerTransform != null)
            {
                _footerTransform.TranslateY = _contentTransform.TranslateY;
            }
        }

        private void RefreshIndicatorBorder_SizeChanged(object sender, SizeChangedEventArgs e)
        {
            _refreshIndicatorTransform.TranslateY = -_refreshIndicatorBorder.ActualHeight;
        }

        private void Scroller_DirectManipulationStarted(object sender, object e)
        {
            // sometimes the value gets stuck at 0.something, so checking if less than 1
            if (_scroller.VerticalOffset < 1)
            {
                OnManipulationCompleted();
                DisplayPullToRefreshContent();
                CompositionTarget.Rendering += CompositionTarget_Rendering;
            }
        }

        /// <summary>
        /// Display the pull to refresh content
        /// </summary>
        private void DisplayPullToRefreshContent()
        {
            if (RefreshIndicatorContent == null)
            {
                if (_defaultIndicatorContent != null)
                {
                    _defaultIndicatorContent.Text = PullToRefreshLabel;
                }

                if (_pullAndReleaseIndicatorContent != null)
                {
                    _pullAndReleaseIndicatorContent.Content = PullToRefreshContent;
                }
            }
        }

        private void Scroller_DirectManipulationCompleted(object sender, object e)
        {
            OnManipulationCompleted();
        }

        /// <summary>
        /// Method called at the end of manipulation to clean up everything
        /// </summary>
        private void OnManipulationCompleted()
        {
            CompositionTarget.Rendering -= CompositionTarget_Rendering;
            _refreshIndicatorTransform.TranslateY = -_refreshIndicatorBorder.ActualHeight;
            if (_contentTransform != null)
            {
                _contentTransform.TranslateY = 0;

                if (_headerTransform != null)
                {
                    _headerTransform.TranslateY = 0;
                }

                if (_footerTransform != null)
                {
                    _footerTransform.TranslateY = 0;
                }
            }

            if (_refreshActivated)
            {
                RefreshRequested?.Invoke(this, EventArgs.Empty);
                if (RefreshCommand != null && RefreshCommand.CanExecute(null))
                {
                    RefreshCommand.Execute(null);
                }
            }
            else if (_refreshIntentCanceled)
            {
<<<<<<< HEAD
                RefreshIntentCanceled?.Invoke(this, new EventArgs());
=======
                RefreshIntentCanceled?.Invoke(this, EventArgs.Empty);
>>>>>>> 1aff4410
                if (RefreshIntentCanceledCommand != null && RefreshIntentCanceledCommand.CanExecute(null))
                {
                    RefreshIntentCanceledCommand.Execute(null);
                }
            }

            _lastOffset = 0;
            _pullDistance = 0;
            _refreshActivated = false;
            _refreshIntentCanceled = false;
            _lastRefreshActivation = default(DateTime);
            _isManipulatingWithMouse = false;

            PullProgressChanged?.Invoke(this, new RefreshProgressEventArgs { PullProgress = 0 });
            _pullAndReleaseIndicatorContent.Content = null;
        }

        private void CompositionTarget_Rendering(object sender, object e)
        {
            // if started navigating down, cancel the refresh
            if (_scroller.VerticalOffset > 1)
            {
                CompositionTarget.Rendering -= CompositionTarget_Rendering;
                _refreshIndicatorTransform.TranslateY = -_refreshIndicatorBorder.ActualHeight;
                if (_contentTransform != null)
                {
                    _contentTransform.TranslateY = 0;

                    if (_headerTransform != null)
                    {
                        _headerTransform.TranslateY = 0;
                    }

                    if (_footerTransform != null)
                    {
                        _footerTransform.TranslateY = 0;
                    }
                }

                _refreshActivated = false;
                _lastRefreshActivation = default(DateTime);

                PullProgressChanged?.Invoke(this, new RefreshProgressEventArgs { PullProgress = 0 });
                _isManipulatingWithMouse = false;

                return;
            }

            if (_contentTransform == null)
            {
                var headerContent = VisualTreeHelper.GetChild(_scrollerContent, 0) as UIElement;
                var itemsPanel = VisualTreeHelper.GetChild(_scrollerContent, 1) as UIElement;
                var footerContent = VisualTreeHelper.GetChild(_scrollerContent, 2) as UIElement;

                if (_headerTransform == null && VisualTreeHelper.GetChildrenCount(headerContent) > 0)
                {
                    if (headerContent != null)
                    {
                        _headerTransform = new CompositeTransform();
                        headerContent.RenderTransform = _headerTransform;
                    }
                }

                if (_footerTransform == null && VisualTreeHelper.GetChildrenCount(footerContent) > 0)
                {
                    if (footerContent != null)
                    {
                        _footerTransform = new CompositeTransform();
                        footerContent.RenderTransform = _footerTransform;
                    }
                }

                if (itemsPanel == null)
                {
                    return;
                }

                _contentTransform = new CompositeTransform();
                itemsPanel.RenderTransform = _contentTransform;
            }

            Rect elementBounds = _scrollerContent.TransformToVisual(_root).TransformBounds(default(Rect));

            // content is not "moved" automagically by the scrollviewer in this case
            // so we apply our own transformation too and need to take it in account.
            if (_isManipulatingWithMouse)
            {
                elementBounds = _contentTransform.TransformBounds(elementBounds);
            }

            var offset = elementBounds.Y;
            var delta = offset - _lastOffset;
            _lastOffset = offset;

            _pullDistance += delta * _overscrollMultiplier;

            if (_isManipulatingWithMouse)
            {
                _pullDistance = 2 * offset;
            }

            if (_pullDistance > 0)
            {
                if (!_isManipulatingWithMouse)
                {
                    _contentTransform.TranslateY = _pullDistance - offset;

                    if (_headerTransform != null)
                    {
                        _headerTransform.TranslateY = _contentTransform.TranslateY;
                    }

                    if (_footerTransform != null)
                    {
                        _footerTransform.TranslateY = _contentTransform.TranslateY;
                    }
                }

                _refreshIndicatorTransform.TranslateY = _pullDistance - offset
                                                        - _refreshIndicatorBorder.ActualHeight;
            }
            else
            {
                if (!_isManipulatingWithMouse)
                {
                    _contentTransform.TranslateY = 0;

                    if (_headerTransform != null)
                    {
                        _headerTransform.TranslateY = _contentTransform.TranslateY;
                    }

                    if (_footerTransform != null)
                    {
                        _footerTransform.TranslateY = _contentTransform.TranslateY;
                    }
                }

                _refreshIndicatorTransform.TranslateY = -_refreshIndicatorBorder.ActualHeight;
            }

            double pullProgress;
            if (_pullDistance >= PullThreshold)
            {
                _lastRefreshActivation = DateTime.Now;
                _refreshActivated = true;
                _refreshIntentCanceled = false;
                pullProgress = 1.0;
                if (RefreshIndicatorContent == null)
                {
                    if (_defaultIndicatorContent != null)
                    {
                        _defaultIndicatorContent.Text = ReleaseToRefreshLabel;
                    }

                    if (_pullAndReleaseIndicatorContent != null)
                    {
                        _pullAndReleaseIndicatorContent.Content = ReleaseToRefreshContent;
                    }
                }
            }
            else if (_lastRefreshActivation != DateTime.MinValue)
            {
                TimeSpan timeSinceActivated = DateTime.Now - _lastRefreshActivation;

                // if more then a second since activation, deactivate
                if (timeSinceActivated.TotalMilliseconds > 1000)
                {
                    _refreshIntentCanceled |= _refreshActivated;
                    _refreshActivated = false;
                    _lastRefreshActivation = default(DateTime);
                    pullProgress = _pullDistance / PullThreshold;
                    if (RefreshIndicatorContent == null)
                    {
                        if (_defaultIndicatorContent != null)
                        {
                            _defaultIndicatorContent.Text = PullToRefreshLabel;
                        }

                        if (_pullAndReleaseIndicatorContent != null)
                        {
                            _pullAndReleaseIndicatorContent.Content = PullToRefreshContent;
                        }
                    }
                }
                else
                {
                    pullProgress = 1.0;
                    _refreshIntentCanceled |= _refreshActivated;
                }
            }
            else
            {
                pullProgress = _pullDistance / PullThreshold;
                _refreshIntentCanceled |= _refreshActivated;
            }

            PullProgressChanged?.Invoke(this, new RefreshProgressEventArgs { PullProgress = pullProgress });
        }

        private void Scroller_Loaded(object sender, RoutedEventArgs e)
        {
            _scrollerVerticalScrollBar = _scroller.FindDescendantByName("VerticalScrollBar") as ScrollBar;
            _scrollerVerticalScrollBar.PointerEntered += ScrollerVerticalScrollBar_PointerEntered;
            _scrollerVerticalScrollBar.PointerExited += ScrollerVerticalScrollBar_PointerExited;
        }

        private void ScrollerVerticalScrollBar_PointerExited(object sender, PointerRoutedEventArgs e)
        {
            if (IsPullToRefreshWithMouseEnabled)
            {
                _root.ManipulationMode = ManipulationModes.TranslateY;
            }
        }

        private void ScrollerVerticalScrollBar_PointerEntered(object sender, PointerRoutedEventArgs e)
        {
            _root.ManipulationMode = ManipulationModes.System;
        }

        /// <summary>
        /// Gets or sets the Overscroll Limit. Value between 0 and 1 where 1 is the height of the control. Default is 0.3
        /// </summary>
        public double OverscrollLimit
        {
            get { return (double)GetValue(OverscrollLimitProperty); }
            set { SetValue(OverscrollLimitProperty, value); }
        }

        private static void OverscrollLimitPropertyChanged(DependencyObject d, DependencyPropertyChangedEventArgs e)
        {
            double value = (double)e.NewValue;
            PullToRefreshListView view = d as PullToRefreshListView;

            if (value >= 0 && value <= 1)
            {
                view._overscrollMultiplier = value * 8;
            }
            else
            {
                throw new IndexOutOfRangeException("OverscrollCoefficient has to be a double value between 0 and 1 inclusive.");
            }
        }

        private static void OnPullToRefreshLabelChanged(DependencyObject d, DependencyPropertyChangedEventArgs e)
        {
            d.SetValue(PullToRefreshContentProperty, e.NewValue);
        }

        private static void OnReleaseToRefreshLabelChanged(DependencyObject d, DependencyPropertyChangedEventArgs e)
        {
            d.SetValue(ReleaseToRefreshLabelProperty, e.NewValue);
        }

        /// <summary>
        /// Gets or sets the PullThreshold in pixels for when Refresh should be Requested. Default is 100
        /// </summary>
        public double PullThreshold
        {
            get { return (double)GetValue(PullThresholdProperty); }
            set { SetValue(PullThresholdProperty, value); }
        }

        /// <summary>
        /// Gets or sets the Command that will be invoked when Refresh is requested
        /// </summary>
        public ICommand RefreshCommand
        {
            get { return (ICommand)GetValue(RefreshCommandProperty); }
            set { SetValue(RefreshCommandProperty, value); }
        }

        /// <summary>
        /// Gets or sets the Command that will be invoked when a refresh intent is cancled
        /// </summary>
        public ICommand RefreshIntentCanceledCommand
        {
            get { return (ICommand)GetValue(RefreshIntentCanceledCommandProperty); }
            set { SetValue(RefreshIntentCanceledCommandProperty, value); }
        }

        /// <summary>
        /// Gets or sets the Content of the Refresh Indicator
        /// </summary>
        public object RefreshIndicatorContent
        {
            get
            {
                return (object)GetValue(RefreshIndicatorContentProperty);
            }

            set
            {
                if (_defaultIndicatorContent != null && _pullAndReleaseIndicatorContent != null)
                {
                    _defaultIndicatorContent.Visibility = Visibility.Collapsed;
                }
                else if (_defaultIndicatorContent != null)
                {
                    _defaultIndicatorContent.Visibility = value == null ? Visibility.Visible : Visibility.Collapsed;
                }

                if (_pullAndReleaseIndicatorContent != null)
                {
                    _pullAndReleaseIndicatorContent.Visibility = value == null ? Visibility.Visible : Visibility.Collapsed;
                }

                SetValue(RefreshIndicatorContentProperty, value);
            }
        }

        /// <summary>
        /// Gets or sets the label that will be shown when the user pulls down to refresh.
        /// Note: This label will only show up if <see cref="RefreshIndicatorContent" /> is null
        /// </summary>
        public string PullToRefreshLabel
        {
            get { return (string)GetValue(PullToRefreshLabelProperty); }
            set { SetValue(PullToRefreshLabelProperty, value); }
        }

        /// <summary>
        /// Gets or sets the label that will be shown when the user needs to release to refresh.
        /// Note: This label will only show up if <see cref="RefreshIndicatorContent" /> is null
        /// </summary>
        public string ReleaseToRefreshLabel
        {
            get { return (string)GetValue(ReleaseToRefreshLabelProperty); }
            set { SetValue(ReleaseToRefreshLabelProperty, value); }
        }

        /// <summary>
        /// Gets or sets the content that will be shown when the user pulls down to refresh.
        /// </summary>
        /// <remarks>
        /// This content will only show up if <see cref="RefreshIndicatorContent" /> is null
        /// </remarks>
        public object PullToRefreshContent
        {
            get { return (object)GetValue(PullToRefreshContentProperty); }
            set { SetValue(PullToRefreshContentProperty, value); }
        }

        /// <summary>
        /// Gets or sets the content that will be shown when the user needs to release to refresh.
        /// </summary>
        /// <remarks>
        /// This content will only show up if <see cref="RefreshIndicatorContent" /> is null
        /// </remarks>
        public object ReleaseToRefreshContent
        {
            get { return (object)GetValue(ReleaseToRefreshContentProperty); }
            set { SetValue(ReleaseToRefreshContentProperty, value); }
        }

        /// <summary>
        /// Gets or sets a value indicating whether PullToRefresh is enabled with a mouse
        /// </summary>
        public bool IsPullToRefreshWithMouseEnabled
        {
            get
            {
                return (bool)GetValue(IsPullToRefreshWithMouseEnabledProperty);
            }

            set
            {
                if (_root != null)
                {
                    if (value)
                    {
                        _root.ManipulationMode = ManipulationModes.TranslateY;
                        _root.ManipulationStarted += Scroller_ManipulationStarted;
                        _root.ManipulationCompleted += Scroller_ManipulationCompleted;
                    }
                    else
                    {
                        _root.ManipulationMode = ManipulationModes.System;
                        _root.ManipulationStarted -= Scroller_ManipulationStarted;
                        _root.ManipulationCompleted -= Scroller_ManipulationCompleted;
                    }
                }

                SetValue(IsPullToRefreshWithMouseEnabledProperty, value);
            }
        }
    }
}<|MERGE_RESOLUTION|>--- conflicted
+++ resolved
@@ -373,11 +373,7 @@
             }
             else if (_refreshIntentCanceled)
             {
-<<<<<<< HEAD
-                RefreshIntentCanceled?.Invoke(this, new EventArgs());
-=======
                 RefreshIntentCanceled?.Invoke(this, EventArgs.Empty);
->>>>>>> 1aff4410
                 if (RefreshIntentCanceledCommand != null && RefreshIntentCanceledCommand.CanExecute(null))
                 {
                     RefreshIntentCanceledCommand.Execute(null);
