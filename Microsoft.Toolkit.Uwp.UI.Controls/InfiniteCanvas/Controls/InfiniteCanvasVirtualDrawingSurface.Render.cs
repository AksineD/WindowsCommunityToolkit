--- conflicted
+++ resolved
@@ -27,55 +27,8 @@
 
         internal void ReDraw(Rect viewPort, float zoom)
         {
-<<<<<<< HEAD
-            _visibleList.Clear();
-            double top = double.MaxValue,
-                   bottom = double.MinValue,
-                   left = double.MaxValue,
-                   right = double.MinValue;
-
-            foreach (var drawable in _drawableList)
-            {
-                if (drawable.IsVisible(viewPort))
-                {
-                    _visibleList.Add(drawable);
-
-                    bottom = Math.Max(drawable.Bounds.Bottom, bottom);
-                    right = Math.Max(drawable.Bounds.Right, right);
-                    top = Math.Min(drawable.Bounds.Top, top);
-                    left = Math.Min(drawable.Bounds.Left, left);
-                }
-            }
-
-            Rect toDraw;
-            if (_visibleList.Any())
-            {
-                toDraw = new Rect(Math.Max(left, 0), Math.Max(top, 0), Math.Max(right - left, 0), Math.Max(bottom - top, 0));
-
-                toDraw.Union(viewPort);
-            }
-            else
-            {
-                toDraw = viewPort;
-            }
-
-            if (toDraw.Height > Height)
-            {
-                toDraw.Height = Height;
-            }
-
-            if (toDraw.Width > Width)
-            {
-                toDraw.Width = Width;
-            }
-
-            var scale = _screenScale * zoom;
-
-            using (CanvasDrawingSession drawingSession = CanvasComposition.CreateDrawingSession(_drawingSurface, ScaleRect(toDraw, scale), BaseCanvasDPI * (float)scale))
-=======
             var toDraw = GetDrawingBoundaries(viewPort);
             using (var drawingSession = CanvasComposition.CreateDrawingSession(_drawingSurface, toDraw))
->>>>>>> 590b6902
             {
                 drawingSession.Clear(Colors.White);
                 foreach (var drawable in _visibleList)
@@ -85,17 +38,11 @@
             }
         }
 
-<<<<<<< HEAD
-        private Rect ScaleRect(Rect rect, double scale)
-        {
-            return new Rect(rect.X * scale, rect.Y * scale, rect.Width * scale, rect.Height * scale);
-=======
         internal CanvasRenderTarget ExportMaxOffScreenDrawings()
         {
             var toDraw = GetMaxDrawingsBoundaries();
             var offScreen = DrawOffScreen(toDraw, _drawableList);
             return offScreen;
->>>>>>> 590b6902
         }
 
         internal void ClearAll(Rect viewPort)
@@ -114,7 +61,7 @@
             });
         }
 
-        internal void RenderFromJsonAndDraw(Rect viewPort, string json, float zoom)
+        internal void RenderFromJsonAndDraw(Rect viewPort, string json)
         {
             _visibleList.Clear();
             _drawableList.Clear();
@@ -138,7 +85,7 @@
                 _drawableList.Add(drawable);
             }
 
-            ReDraw(viewPort, zoom);
+            ReDraw(viewPort);
         }
 
         private Rect GetDrawingBoundaries(Rect viewPort)
