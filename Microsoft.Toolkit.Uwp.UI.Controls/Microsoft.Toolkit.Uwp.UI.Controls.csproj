--- conflicted
+++ resolved
@@ -70,14 +70,11 @@
     <Compile Include="BladeView\BladeView.Properties.cs" />
     <Compile Include="Carousel\Carousel.cs" />
     <Compile Include="Carousel\CarouselPanel.cs" />
-<<<<<<< HEAD
     <Compile Include="Menu\Menu.Logic.cs" />
-=======
     <Compile Include="Expander\ExpandDirection.cs" />
     <Compile Include="LayoutTransformControl\LayoutTransformControl.cs" />
     <Compile Include="LayoutTransformControl\LayoutTransformControl.Properties.cs" />
     <Compile Include="LayoutTransformControl\PropertyChangeEventSource.cs" />
->>>>>>> c2c9a043
     <Compile Include="Menu\Menu.Events.cs" />
     <Compile Include="Menu\Menu.Extensions.cs" />
     <Compile Include="Menu\Menu.cs" />
